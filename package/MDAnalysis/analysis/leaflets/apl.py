# -*- Mode: python; tab-width: 4; indent-tabs-mode:nil; coding:utf-8 -*-
# vim: tabstop=4 expandtab shiftwidth=4 softtabstop=4
#
# MDAnalysis --- https://www.mdanalysis.org
# Copyright (c) 2006-2017 The MDAnalysis Development Team and contributors
# (see the file AUTHORS for the full list of names)
#
# Released under the GNU Public Licence, v2 or any higher version
#
# Please cite your use of MDAnalysis in published work:
#
# R. J. Gowers, M. Linke, J. Barnoud, T. J. E. Reddy, M. N. Melo, S. L. Seyler,
# D. L. Dotson, J. Domanski, S. Buchoux, I. M. Kenney, and O. Beckstein.
# MDAnalysis: A Python package for the rapid analysis of molecular dynamics
# simulations. In S. Benthall and S. Rostrup editors, Proceedings of the 15th
# Python in Science Conference, pages 102-109, Austin, TX, 2016. SciPy.
# doi: 10.25080/majora-629e541a-00e
#
# N. Michaud-Agrawal, E. J. Denning, T. B. Woolf, and O. Beckstein.
# MDAnalysis: A Toolkit for the Analysis of Molecular Dynamics Simulations.
# J. Comput. Chem. 32 (2011), 2319--2327, doi:10.1002/jcc.21787
#

import numpy as np

from .base import LeafletAnalysis
from ..distances import capped_distance
from ...lib.c_distances import unwrap_around


def lipid_area(headgroup_coordinate,
               neighbor_coordinates,
               other_coordinates=None,
               box=None, plot=False):
    from scipy.spatial import Voronoi, voronoi_plot_2d
    
    # preprocess coordinates
    headgroup_coordinate = np.asarray(headgroup_coordinate)
    if len(headgroup_coordinate.shape) > 1:
        if box is not None:
            headgroup_coordinates = unwrap_around(headgroup_coordinate.copy(),
                                                headgroup_coordinate[0],
                                                box)
        headgroup_coordinate = headgroup_coordinates.mean(axis=0)
    if box is not None:
        neighbor_coordinates = unwrap_around(neighbor_coordinates.copy(),
                                             headgroup_coordinate,
                                             box)
        if other_coordinates is not None:
            other_coordinates = np.asarray(other_coordinates).copy()
            other_coordinates = unwrap_around(other_coordinates,
                                              headgroup_coordinate,
                                              box)
    points = np.concatenate([[headgroup_coordinate], neighbor_coordinates])
    points -= headgroup_coordinate
    center = points.mean(axis=0)
    points -= center

    Mt_M = np.matmul(points.T, points)
    u, s, vh = np.linalg.linalg.svd(Mt_M)
    # project onto plane
    if other_coordinates is not None:
        points = np.r_[points, other_coordinates-center]
    xy = np.matmul(points, vh[:2].T)
    # voronoi
    vor = Voronoi(xy)
    headgroup_cell_int = vor.point_region[0]
    headgroup_cell = vor.regions[headgroup_cell_int]
    if plot:
        import matplotlib.pyplot as plt
        fig = voronoi_plot_2d(vor, show_vertices=False, line_alpha=0.6)
        plt.plot([vor.points[0][0]], [vor.points[0][1]], 'r+', markersize=12)
        plt.show()

    if not all(vertex != -1 for vertex in headgroup_cell):
        print(len(neighbor_coordinates))
        import matplotlib.pyplot as plt
        fig = voronoi_plot_2d(vor, show_vertices=False, line_alpha=0.6)
        plt.plot([vor.points[0][0]], [vor.points[0][1]], 'r+', markersize=12)
        plt.show()
        raise ValueError("headgroup not bounded by Voronoi cell points: "
                         f"{headgroup_cell}. "
                         "Try including more neighbor points")
    # x and y should be ordered clockwise
    x, y = np.array([vor.vertices[x] for x in headgroup_cell]).T
    area = np.dot(x[:-1], y[1:]) - np.dot(y[:-1], x[1:])
    area += (x[-1] * y[0] - y[-1] * x[0])
    lipid_area = 0.5 * np.abs(area)

    
    # if lipid_area < 5 or lipid_area > 100:
    #     print(lipid_area)
        # fig = voronoi_plot_2d(vor, show_vertices=False, line_alpha=0.6)
        # plt.plot([vor.points[0][0]], [vor.points[0][1]], 'r+', markersize=12)
        # plt.show()
    return lipid_area


class AreaPerLipid(LeafletAnalysis):

    def __init__(self, universe, *args, cutoff=50, cutoff_other=None, select_other=None,
                 **kwargs):
        super().__init__(universe, *args, **kwargs)
        if select_other is None:
            self.other = (self.universe.residues - self.residues).atoms
        else:
            self.other = universe.select_atoms(select_other) - self.residues.atoms
        self.cutoff = cutoff
        if cutoff_other is None:
            cutoff_other = cutoff
        self.cutoff_other = cutoff_other
        self.unique_ids = np.unique(self.ids)
        self.resindices = self.residues.resindices
        self.rix2ix = {x.resindex: i for i, x in enumerate(self.residues)}
        self.rix2hg = {ag.residues[0].resindex: ag for ag in self.headgroups}
        self.n_per_res = np.array([len(x) for x in self.headgroups])

        self.rix2ix = {r.resindex:i for i, r in enumerate(self.residues)}
        self.rix2id = {r.resindex:x for r, x in zip(self.residues, self.ids)}

        self.i2resix = {i:r.resindex
                        for i, r in enumerate(self.leafletfinder.residues)
                        if r in self.residues}
        self._lf_res_i = set(self.i2resix.keys())
        

    def _prepare(self):
        super()._prepare()
        self.areas = np.zeros((self.n_frames, self.n_residues))
        self.areas_by_attr = []
        for i in range(self.n_leaflets):
            dct = {}
            for each in self.unique_ids:
                dct[each] = []
            self.areas_by_attr.append(dct)
    
    def _single_frame(self):
        other = self.other.positions
        box = self.universe.dimensions
        rix2lfi = {}
        components = []
        leaflets = []

<<<<<<< HEAD
        for lf_i, comp in enumerate(self.leafletfinder.components):
            ag_i = sorted(self._lf_res_i & set(comp))
            coords = self.leafletfinder.coordinates[ag_i]
            pairs, dist = capped_distance(coords, coords,
                                          self.cutoff,
                                          box=box,
                                          return_distances=True)
            
            if not len(pairs):
                continue
            pairs = pairs[dist > 0]
            pi, pj = pairs.T

            for i, resi in enumerate(ag_i):
                hg_xyz = coords[i]
                js = pj[pi == i]
                neighbor_xyz = coords[js]

                rix = self.i2resix[resi]
                rid = self.rix2id[rix]
                ri = self.rix2ix[rix]
                pairs2 = capped_distance(hg_xyz, other, self.cutoff_other,
                                         box=box,
                                         return_distances=False)

                if len(pairs2):
                    other_xyz = other[np.unique(pairs2[:, 1])]
                else:
                    other_xyz = None

                area = lipid_area(hg_xyz, neighbor_xyz,
                                  other_coordinates=other_xyz,
                                  box=box)
                self.areas[self._frame_index][ri] = area
                self.areas_by_attr[lf_i][rid].append(area)
=======
        for i, x in enumerate(self.leafletfinder.leaflets):
            ix = []
            atoms = []
            for y in x.residues.resindices:
                rix2lfi[y] = i
                try:
                    atoms.extend(self.rix2hg[y])
                except KeyError:
                    pass
                else:
                    ix.append(self.rix2ix[y])
            components.append(np.array(ix))
            leaflets.append(sum(atoms))
>>>>>>> 6331f372


        # for lf_i, x in enumerate(self.leafletfinder.leaflets):
        #     ix = []
        #     atoms = []
        #     for y in x.residues.resindices:
        #         rix2lfi[y] = i
        #         if y in self.resindices:
        #             ix.append(self.rix2ix[y])
        #             atoms.extend(self.headgroups[self.rix2ix[y]])
        #     components.append(np.array(ix))
        #     leaflets.append(sum(atoms))

        # hg_coords = [unwrap_around(x.positions.copy(), x.positions.copy()[0], box)
        #              for x in self.headgroups]
        # hg_mean = np.array([x.mean(axis=0) for x in hg_coords])

        # all_wrapped = [hg_mean[x] for x in components]

<<<<<<< HEAD
        
        # for i, rix in enumerate(self.resindices):
        #     hg_xyz = hg_mean[i]
        #     try:
        #         lf_i = rix2lfi[rix]
        #     except KeyError:
        #         self.areas[self._frame_index][i] = np.nan
        #         continue
        #     potential_xyz = all_wrapped[lf_i]
        #     # hg_xyz = self.headgroups[i].positions
        #     # potential_xyz = leaflets[lf_i].positions

        #     pairs, dist = distances.capped_distance(hg_xyz,
        #                                             potential_xyz,
        #                                             self.cutoff,
        #                                             box=self.selection.dimensions,
        #                                             return_distances=True)

        #     if not len(pairs):
        #         continue            
        #     pairs = pairs[dist>0]
        #     js = np.unique(pairs[:, 1])
        #     neighbor_xyz = potential_xyz[js]

        #     # get protein / etc ones
        #     pairs2 = distances.capped_distance(hg_xyz, other, self.cutoff_other,
        #                                        box=self.selection.dimensions,
        #                                        return_distances=False)
        #     if len(pairs2):
        #         other_xyz = other[np.unique(pairs2[:, 1])]
        #     else:
        #         other_xyz = None
        #     res = self.residues[i]
        #     try:
        #         area = lipid_area(hg_xyz, neighbor_xyz,
        #                         other_coordinates=other_xyz,
        #                         box=self.selection.dimensions)
        #     except:
        #         print(i)
        #         raise ValueError()
        #     self.areas[self._frame_index][i] = area
        #     self.areas_by_attr[lf_i][self.ids[i]].append(area)
=======
            if not len(pairs):
                continue            
            pairs = pairs[dist>0]
            js = np.unique(pairs[:, 1])
            neighbor_xyz = potential_xyz[js]

            # get protein / etc ones
            pairs2 = distances.capped_distance(hg_xyz, other, self.cutoff_other,
                                               box=self.selection.dimensions,
                                               return_distances=False)
            if len(pairs2):
                other_xyz = other[np.unique(pairs2[:, 1])]
            else:
                other_xyz = None
            res = self.residues[i]
            area = lipid_area(hg_xyz, neighbor_xyz,
                            other_coordinates=other_xyz,
                            box=self.selection.dimensions)
            self.areas[self._frame_index][i] = area
            self.areas_by_attr[lf_i][self.ids[i]].append(area)
>>>>>>> 6331f372

    # def _conclude(self):
    #     super()._conclude()
    #     self.areas_by_attr = {}
    #     self.mean_area_by_attr = {}
    #     self.std_area_by_attr = {}
    #     for id_ in self.ids:
    #         values = np.concatenate(self.areas[:, self.ids == id_])
    #         self.areas_by_attr[id_] = values
    #         self.mean_area_by_attr[id_] = values.mean()
    #         self.std_area_by_attr[id_] = values.std()<|MERGE_RESOLUTION|>--- conflicted
+++ resolved
@@ -141,7 +141,6 @@
         components = []
         leaflets = []
 
-<<<<<<< HEAD
         for lf_i, comp in enumerate(self.leafletfinder.components):
             ag_i = sorted(self._lf_res_i & set(comp))
             coords = self.leafletfinder.coordinates[ag_i]
@@ -177,21 +176,6 @@
                                   box=box)
                 self.areas[self._frame_index][ri] = area
                 self.areas_by_attr[lf_i][rid].append(area)
-=======
-        for i, x in enumerate(self.leafletfinder.leaflets):
-            ix = []
-            atoms = []
-            for y in x.residues.resindices:
-                rix2lfi[y] = i
-                try:
-                    atoms.extend(self.rix2hg[y])
-                except KeyError:
-                    pass
-                else:
-                    ix.append(self.rix2ix[y])
-            components.append(np.array(ix))
-            leaflets.append(sum(atoms))
->>>>>>> 6331f372
 
 
         # for lf_i, x in enumerate(self.leafletfinder.leaflets):
@@ -211,7 +195,6 @@
 
         # all_wrapped = [hg_mean[x] for x in components]
 
-<<<<<<< HEAD
         
         # for i, rix in enumerate(self.resindices):
         #     hg_xyz = hg_mean[i]
@@ -254,28 +237,6 @@
         #         raise ValueError()
         #     self.areas[self._frame_index][i] = area
         #     self.areas_by_attr[lf_i][self.ids[i]].append(area)
-=======
-            if not len(pairs):
-                continue            
-            pairs = pairs[dist>0]
-            js = np.unique(pairs[:, 1])
-            neighbor_xyz = potential_xyz[js]
-
-            # get protein / etc ones
-            pairs2 = distances.capped_distance(hg_xyz, other, self.cutoff_other,
-                                               box=self.selection.dimensions,
-                                               return_distances=False)
-            if len(pairs2):
-                other_xyz = other[np.unique(pairs2[:, 1])]
-            else:
-                other_xyz = None
-            res = self.residues[i]
-            area = lipid_area(hg_xyz, neighbor_xyz,
-                            other_coordinates=other_xyz,
-                            box=self.selection.dimensions)
-            self.areas[self._frame_index][i] = area
-            self.areas_by_attr[lf_i][self.ids[i]].append(area)
->>>>>>> 6331f372
 
     # def _conclude(self):
     #     super()._conclude()
