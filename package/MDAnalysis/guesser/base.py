--- conflicted
+++ resolved
@@ -1,22 +1,17 @@
+
 class GuesserBase:
     context = "base"
     _guess = {}
 
-<<<<<<< HEAD
-    #give a rank to each atrribute based on its dependency on other attributes
-    #to be guessed, so that the attribute with lesser dependcy will be guessed 
-    #first
-=======
     # give a rank to each atrribute based on its dependency on other attributes
-    # to be guessed, so that the attribute with lesser dependcy will be guessed 
+    # to be guessed, so that the attribute with lesser dependcy will be guessed
     # first
->>>>>>> ae862fc7
     _rank = {}
 
     def __init__(self, atoms):
         self._atoms = atoms
 
-    def is_guessed(self, to_guess):
+    def is_guessed(self, guess):
         """check that the passed atrributes in the to_guess
         list can be guessed by the class
 
@@ -27,16 +22,12 @@
         -------
         True or ValueError
         """
-        for a in to_guess:
+        for a in guess:
             if a.lower() not in self._guess:
                 raise ValueError('{0} guesser can not guess the {1} atrribute'
                                  .format(self.context, a))
         return True
 
-<<<<<<< HEAD
-
-=======
->>>>>>> ae862fc7
     def guess_topologyAttr(self, guess):
         """map the attribute to be guessed with the apporpiate guessing method
 
@@ -48,14 +39,8 @@
         -------
         values: list of guessed values
         """
-<<<<<<< HEAD
-        return  self._guess[guess]()
-
-    
-=======
         return self._guess[guess]()
 
->>>>>>> ae862fc7
     def rank_attributes(self, attrs):
        """give a rank to each atrribute based on
           its dependency on other attributes to be guessed,
@@ -65,19 +50,11 @@
        Parameters
        ----------
        attrs: attributes list to be sorted
- 
+
        Returns
        -------
        sorted attributes list
-<<<<<<< HEAD
-       """ 
+       """
        to_rank = {a: self._rank[a] for a in attrs}
-       ranked_attrs = sorted(to_rank, key= to_rank.get)
-       return ranked_attrs
-       
-=======
-       """
-        to_rank = {a: self._rank[a] for a in attrs}
-        ranked_attrs = sorted(to_rank, key=to_rank.get)
-        return ranked_attrs
->>>>>>> ae862fc7
+       ranked_attrs = sorted(to_rank, key=to_rank.get)
+       return ranked_attrs