# -*- Mode: python; tab-width: 4; indent-tabs-mode:nil; coding:utf-8 -*-
# vim: tabstop=4 expandtab shiftwidth=4 softtabstop=4 fileencoding=utf-8
#
# MDAnalysis --- https://www.mdanalysis.org
# Copyright (c) 2006-2017 The MDAnalysis Development Team and contributors
# (see the file AUTHORS for the full list of names)
#
# Released under the GNU Public Licence, v2 or any higher version
#
# Please cite your use of MDAnalysis in published work:
#
# R. J. Gowers, M. Linke, J. Barnoud, T. J. E. Reddy, M. N. Melo, S. L. Seyler,
# D. L. Dotson, J. Domanski, S. Buchoux, I. M. Kenney, and O. Beckstein.
# MDAnalysis: A Python package for the rapid analysis of molecular dynamics
# simulations. In S. Benthall and S. Rostrup editors, Proceedings of the 15th
# Python in Science Conference, pages 102-109, Austin, TX, 2016. SciPy.
# doi: 10.25080/majora-629e541a-00e
#
# N. Michaud-Agrawal, E. J. Denning, T. B. Woolf, and O. Beckstein.
# MDAnalysis: A Toolkit for the Analysis of Molecular Dynamics Simulations.
# J. Comput. Chem. 32 (2011), 2319--2327, doi:10.1002/jcc.21787
#
from turtle import position
import pytest
import numpy as np
from numpy.testing import assert_equal, assert_almost_equal, assert_allclose
import itertools
from itertools import combinations_with_replacement as comb

import MDAnalysis
from MDAnalysis.lib import distances
from MDAnalysis.lib import mdamath
from MDAnalysis.tests.datafiles import PSF, DCD, TRIC


class TestCheckResultArray(object):

    ref = np.zeros(1, dtype=np.float64)

    def test_check_result_array_pass(self):
        # Assert input array is returned if it has correct shape and dtype:
        res = distances._check_result_array(self.ref, self.ref.shape)
        assert res is self.ref
        # Assert correct array is returned if input is None:
        res = distances._check_result_array(None, self.ref.shape)
        assert_equal(res, self.ref)
        assert res.dtype == np.float64

    def test_check_result_array_wrong_shape(self):
        wrong_shape = (1,) + self.ref.shape
        with pytest.raises(ValueError) as err:
            res = distances._check_result_array(self.ref, wrong_shape)
            assert err.msg == ("Result array has incorrect shape, should be "
                               "{0}, got {1}.".format(self.ref.shape,
                                                      wrong_shape))

    def test_check_result_array_wrong_dtype(self):
        wrong_dtype = np.int64
        ref_wrong_dtype = self.ref.astype(wrong_dtype)
        with pytest.raises(TypeError) as err:
            res = distances._check_result_array(ref_wrong_dtype, self.ref.shape)
            assert err.msg == ("Result array must be of type numpy.float64, "
                               "got {}.".format(wrong_dtype))


@pytest.mark.parametrize('coord_dtype', (np.float32, np.float64))
def test_transform_StoR_pass(coord_dtype):
    box = np.array([10, 7, 3, 45, 60, 90], dtype=np.float32)
    s = np.array([[0.5, -0.1, 0.5]], dtype=coord_dtype)

    original_r = np.array([[ 5.75,  0.36066014, 0.75]], dtype=np.float32)

    test_r = distances.transform_StoR(s, box)

    assert_allclose(original_r, test_r)


def test_capped_distance_noresults():
    point1 = np.array([0.1, 0.1, 0.1], dtype=np.float32)
    point2 = np.array([0.95, 0.1, 0.1], dtype=np.float32)

    pairs, dists = distances.capped_distance(point1, point2, max_cutoff=0.2)

    assert_equal(len(pairs), 0)


npoints_1 = (1, 100)

boxes_1 = (np.array([10, 20, 30, 90, 90, 90], dtype=np.float32),  # ortho
           np.array([10, 20, 30, 30, 45, 60], dtype=np.float32),  # tri_box
           None,  # Non Periodic
           )


query_1 = (np.array([0.1, 0.1, 0.1], dtype=np.float32),
           np.array([[0.1, 0.1, 0.1],
                     [0.2, 0.1, 0.1]], dtype=np.float32))

method_1 = ('bruteforce', 'pkdtree', 'nsgrid')

min_cutoff_1 = (None, 0.1)


@pytest.mark.parametrize('npoints', npoints_1)
@pytest.mark.parametrize('box', boxes_1)
@pytest.mark.parametrize('query', query_1)
@pytest.mark.parametrize('method', method_1)
@pytest.mark.parametrize('min_cutoff', min_cutoff_1)
def test_capped_distance_checkbrute(npoints, box, query, method, min_cutoff):
    np.random.seed(90003)
    points = (np.random.uniform(low=0, high=1.0,
                        size=(npoints, 3))*(boxes_1[0][:3])).astype(np.float32)
    max_cutoff = 2.5
    # capped distance should be able to handle array of vectors
    # as well as single vectors.
    pairs, dist = distances.capped_distance(query, points, max_cutoff,
                                            min_cutoff=min_cutoff, box=box,
                                            method=method)

    if pairs.shape != (0, ):
        found_pairs = pairs[:, 1]
    else:
        found_pairs = list()

    if(query.shape[0] == 3):
        query = query.reshape((1, 3))

    dists = distances.distance_array(query, points, box=box)

    if min_cutoff is None:
        min_cutoff = 0.
    indices = np.where((dists <= max_cutoff) & (dists > min_cutoff))

    assert_equal(np.sort(found_pairs, axis=0), np.sort(indices[1], axis=0))

# for coverage
@pytest.mark.parametrize('npoints', npoints_1)
@pytest.mark.parametrize('box', boxes_1)
@pytest.mark.parametrize('query', query_1)
@pytest.mark.parametrize('method', method_1)
@pytest.mark.parametrize('min_cutoff', min_cutoff_1)
def test_capped_distance_return(npoints, box, query, method, min_cutoff):
    np.random.seed(90003)
    points = (np.random.uniform(low=0, high=1.0,
                        size=(npoints, 3))*(boxes_1[0][:3])).astype(np.float32)
    max_cutoff = 0.3
    # capped distance should be able to handle array of vectors
    # as well as single vectors.
    pairs = distances.capped_distance(query, points, max_cutoff,
                                      min_cutoff=min_cutoff, box=box,
                                      method=method, return_distances=False)

    if pairs.shape != (0, ):
        found_pairs = pairs[:, 1]
    else:
        found_pairs = list()

    if(query.shape[0] == 3):
        query = query.reshape((1, 3))

    dists = distances.distance_array(query, points, box=box)

    if min_cutoff is None:
        min_cutoff = 0.
    indices = np.where((dists <= max_cutoff) & (dists > min_cutoff))

    assert_equal(np.sort(found_pairs, axis=0), np.sort(indices[1], axis=0))


@pytest.mark.parametrize('npoints', npoints_1)
@pytest.mark.parametrize('box', boxes_1)
@pytest.mark.parametrize('method', method_1)
@pytest.mark.parametrize('min_cutoff', min_cutoff_1)
@pytest.mark.parametrize('ret_dist', (False, True))
def test_self_capped_distance(npoints, box, method, min_cutoff, ret_dist):
    np.random.seed(90003)
    points = (np.random.uniform(low=0, high=1.0,
                         size=(npoints, 3))*(boxes_1[0][:3])).astype(np.float32)
    max_cutoff = 0.2
    result = distances.self_capped_distance(points, max_cutoff,
                                            min_cutoff=min_cutoff, box=box,
                                            method=method,
                                            return_distances=ret_dist)
    if ret_dist:
        pairs, cdists = result
    else:
        pairs = result

    # Check we found all hits
    ref = distances.self_distance_array(points, box)
    ref_d = ref[ref < 0.2]
    if not min_cutoff is None:
        ref_d = ref_d[ref_d > min_cutoff]
    assert len(ref_d) == len(pairs)

    # Go through hit by hit and check we got the indices correct too
    ref = distances.distance_array(points, points, box)
    if ret_dist:
        for (i, j), d in zip(pairs, cdists):
            d_ref = ref[i, j]
            assert d_ref < 0.2
            if not min_cutoff is None:
                assert d_ref > min_cutoff
            assert_almost_equal(d, d_ref, decimal=6)
    else:
        for i, j in pairs:
            d_ref = ref[i, j]
            assert d_ref < 0.2
            if not min_cutoff is None:
                assert d_ref > min_cutoff


@pytest.mark.parametrize('box', (None,
                                 np.array([1, 1, 1,  90, 90, 90], dtype=np.float32),
                                 np.array([1, 1, 1, 60, 75, 80], dtype=np.float32)))
@pytest.mark.parametrize('npoints,cutoff,meth',
                         [(1, 0.02, '_bruteforce_capped_self'),
                          (1, 0.2, '_bruteforce_capped_self'),
                          (600, 0.02, '_pkdtree_capped_self'),
                          (600, 0.2, '_nsgrid_capped_self')])
def test_method_selfselection(box, npoints, cutoff, meth):
    np.random.seed(90003)
    points = (np.random.uniform(low=0, high=1.0,
                        size=(npoints, 3))).astype(np.float32)
    method = distances._determine_method_self(points, cutoff, box=box)
    assert_equal(method.__name__, meth)


@pytest.mark.parametrize('box', (None,
                                 np.array([1, 1, 1,  90, 90, 90], dtype=np.float32),
                                 np.array([1, 1, 1, 60, 75, 80], dtype=np.float32)))
@pytest.mark.parametrize('npoints,cutoff,meth',
                         [(1, 0.02, '_bruteforce_capped'),
                          (1, 0.2, '_bruteforce_capped'),
                          (200, 0.02, '_nsgrid_capped'),
                          (200, 0.35, '_bruteforce_capped'),
                          (10000, 0.35, '_nsgrid_capped')])
def test_method_selection(box, npoints, cutoff, meth):
    np.random.seed(90003)
    points = (np.random.uniform(low=0, high=1.0,
                        size=(npoints, 3)).astype(np.float32))
    method = distances._determine_method(points, points, cutoff, box=box)
    assert_equal(method.__name__, meth)


@pytest.fixture()
def ref_system():
    box = np.array([1., 1., 2., 90., 90., 90], dtype=np.float32)
    points = np.array(
        [
            [0, 0, 0], [1, 1, 2], [1, 0, 2],  # identical under PBC
            [0.5, 0.5, 1.5],
        ], dtype=np.float32)
    ref = points[0:1]
    conf = points[1:]

    return box, points, ref, conf

@pytest.fixture()
def ref_system_universe(ref_system):
    box, points, ref, conf = ref_system
    u  = MDAnalysis.Universe.empty(points.shape[0], trajectory=True)
    u.atoms.positions = points
    u.trajectory.ts.dimensions = box
    return u

@pytest.mark.parametrize('backend', ['serial', 'openmp'])
class TestDistanceArray(object):
    @staticmethod
    def _dist(x, ref):
        ref = np.asarray(ref, dtype=np.float32)
        r = x - ref
        return np.sqrt(np.dot(r, r))

    def test_noPBC(self, backend, ref_system):
        box, points, ref, conf = ref_system

        d = distances.distance_array(ref, points, backend=backend)

        assert_almost_equal(d, np.array([[
            self._dist(points[0], ref[0]),
            self._dist(points[1], ref[0]),
            self._dist(points[2], ref[0]),
            self._dist(points[3], ref[0])]
        ]))

    def test_noPBC_atomgroup(self, backend, ref_system_universe, ref_system):
        _, points, ref, _ = ref_system
        ref_ag = ref_system_universe.select_atoms("index 0")
        d = distances.distance_array(ref_ag, ref_system_universe.atoms,
                                     backend=backend)
        assert_almost_equal(d, np.array([[
            self._dist(points[0], ref[0]),
            self._dist(points[1], ref[0]),
            self._dist(points[2], ref[0]),
            self._dist(points[3], ref[0])]
        ]))
    
    def test_noPBC_mixed_ag_arr(self, backend, ref_system_universe, ref_system):
        _, points, ref, _ = ref_system
        ref_ag = ref_system_universe.select_atoms("index 0")
        d = distances.distance_array(ref_ag, points,
                                     backend=backend)
        assert_almost_equal(d, np.array([[
            self._dist(points[0], ref[0]),
            self._dist(points[1], ref[0]),
            self._dist(points[2], ref[0]),
            self._dist(points[3], ref[0])]
        ]))

    def test_PBC(self, backend, ref_system):
        box, points, ref, conf = ref_system

        d = distances.distance_array(ref, points, box=box, backend=backend)

        assert_almost_equal(d, np.array([[0., 0., 0., self._dist(points[3],
                            ref=[1, 1, 2])]]))

    def test_PBC_atomgroup(self, backend, ref_system, ref_system_universe):
        _, points, ref, _ = ref_system
        ref_ag = ref_system_universe.select_atoms("index 0")
        d = distances.distance_array(ref_ag, ref_system_universe.atoms,
                                     box=ref_system_universe.dimensions,
                                     backend=backend)
        assert_almost_equal(d, np.array([[0., 0., 0., self._dist(points[3],
                            ref=[1, 1, 2])]]))

    def test_PBC_mixed_ag_arr(self, backend, ref_system, ref_system_universe):
        _, points, ref, _ = ref_system
        ref_ag = ref_system_universe.select_atoms("index 0")
        d = distances.distance_array(ref_ag, points,
                                     box=ref_system_universe.dimensions,
                                     backend=backend)
        assert_almost_equal(d, np.array([[0., 0., 0., self._dist(points[3],
                            ref=[1, 1, 2])]]))

    def test_PBC2(self, backend):
        a = np.array([7.90146923, -13.72858524, 3.75326586], dtype=np.float32)
        b = np.array([-1.36250901, 13.45423985, -0.36317623], dtype=np.float32)
        box = np.array([5.5457325, 5.5457325, 5.5457325, 90., 90., 90.], dtype=np.float32)

        def mindist(a, b, box):
            x = a - b
            return np.linalg.norm(x - np.rint(x / box) * box)

        ref = mindist(a, b, box[:3])
        val = distances.distance_array(a, b, box=box, backend=backend)[0, 0]

        assert_almost_equal(val, ref, decimal=6,
                            err_msg="Issue 151 not correct (PBC in distance array)")

def test_distance_array_overflow_exception():
    class FakeArray(np.ndarray):
        shape = (4294967296, 3)  # upper limit is sqrt(UINT64_MAX)
        ndim = 2
    dummy_array = FakeArray([1, 2, 3])
    box = np.array([100, 100, 100, 90., 90., 90.], dtype=np.float32)
    with pytest.raises(ValueError, match="Size of resulting array"):
        distances.distance_array.__wrapped__(dummy_array, dummy_array, box=box)

def test_self_distance_array_overflow_exception():
    class FakeArray(np.ndarray):
        shape = (6074001001, 3)  # solution of x**2 -x = 2*UINT64_MAX
        ndim = 2
    dummy_array = FakeArray([1, 2, 3])
    box = np.array([100, 100, 100, 90., 90., 90.], dtype=np.float32)
    with pytest.raises(ValueError, match="Size of resulting array"):
        distances.self_distance_array.__wrapped__(dummy_array, box=box)


@pytest.fixture()
def DCD_Universe():
    universe = MDAnalysis.Universe(PSF, DCD)
    trajectory = universe.trajectory

    return universe, trajectory

@pytest.fixture()
def Triclinic_Universe():
    universe =  MDAnalysis.Universe(TRIC)
    trajectory = universe.trajectory
    return universe, trajectory

@pytest.mark.parametrize('backend', ['serial', 'openmp'])
class TestDistanceArrayDCD_TRIC(object):
    # reasonable precision so that tests succeed on 32 and 64 bit machines
    # (the reference values were obtained on 64 bit)
    # Example:
    #   Items are not equal: wrong maximum distance value
    #   ACTUAL: 52.470254967456412
    #   DESIRED: 52.470257062419059
    prec = 5

    def test_simple(self, DCD_Universe, backend):
        U, trajectory = DCD_Universe
        trajectory.rewind()
        x0 = U.atoms.positions
        trajectory[10]
        x1 = U.atoms.positions
        d = distances.distance_array(x0, x1, backend=backend)
        assert_equal(d.shape, (3341, 3341), "wrong shape (should be (Natoms,Natoms))")
        assert_almost_equal(d.min(), 0.11981228170520701, self.prec,
                            err_msg="wrong minimum distance value")
        assert_almost_equal(d.max(), 53.572192429459619, self.prec,
                            err_msg="wrong maximum distance value")

    def test_outarray(self, DCD_Universe, backend):
        U, trajectory = DCD_Universe
        trajectory.rewind()
        x0 = U.atoms.positions
        trajectory[10]
        x1 = U.atoms.positions
        natoms = len(U.atoms)
        d = np.zeros((natoms, natoms), np.float64)
        distances.distance_array(x0, x1, result=d, backend=backend)
        assert_equal(d.shape, (natoms, natoms), "wrong shape, shoud be  (Natoms,Natoms) entries")
        assert_almost_equal(d.min(), 0.11981228170520701, self.prec,
                            err_msg="wrong minimum distance value")
        assert_almost_equal(d.max(), 53.572192429459619, self.prec,
                            err_msg="wrong maximum distance value")

    def test_periodic(self, DCD_Universe, backend):
        # boring with the current dcd as that has no PBC
        U, trajectory = DCD_Universe
        trajectory.rewind()
        x0 = U.atoms.positions
        trajectory[10]
        x1 = U.atoms.positions
        d = distances.distance_array(x0, x1, box=U.coord.dimensions,
                                     backend=backend)
        assert_equal(d.shape, (3341, 3341), "should be square matrix with Natoms entries")
        assert_almost_equal(d.min(), 0.11981228170520701, self.prec,
                            err_msg="wrong minimum distance value with PBC")
        assert_almost_equal(d.max(), 53.572192429459619, self.prec,
                            err_msg="wrong maximum distance value with PBC")


    def test_atomgroup_simple(self, DCD_Universe, backend):
        # need two copies as moving timestep updates underlying array on atomgroup
        U1, trajectory1 = DCD_Universe
        U2 = MDAnalysis.Universe(PSF, DCD)
        trajectory2 = U2.trajectory
        trajectory1.rewind()
        x0 = U1.select_atoms("all")
        trajectory2[10]
        x1 = U2.select_atoms("all")
        d = distances.distance_array(x0, x1, backend=backend)
        assert_equal(d.shape, (3341, 3341), "wrong shape (should be (Natoms,Natoms))")
        assert_almost_equal(d.min(), 0.11981228170520701, self.prec,
                            err_msg="wrong minimum distance value")
        assert_almost_equal(d.max(), 53.572192429459619, self.prec,
                            err_msg="wrong maximum distance value")

    # check no box and ortho box types and some slices
    @pytest.mark.parametrize('box', [None, [50, 50, 50, 90, 90, 90]])
    @pytest.mark.parametrize("sel, np_slice", [("all", np.s_[:,:]),
                            ("index 0 to 8 ", np.s_[0:9,:]),
                            ("index 9", np.s_[8,:])])
    def test_atomgroup_matches_numpy(self, DCD_Universe, backend, sel, np_slice,
                                     box):
        U, _ = DCD_Universe
        x0_ag = U.select_atoms(sel)
        x0_arr = U.atoms.positions[np_slice]
        x1_ag = U.select_atoms(sel)
        x1_arr = U.atoms.positions[np_slice]
        d_ag = distances.distance_array(x0_ag, x1_ag, box=box,
                                 backend=backend)
        d_arr = distances.distance_array(x0_arr, x1_arr, box=box,
                                         backend=backend)
        assert_allclose(d_ag, d_arr,
                        err_msg="AtomGroup and NumPy distances do not match")
    
    # check triclinic box and some slices
    @pytest.mark.parametrize("sel, np_slice", [("all", np.s_[:,:]),
                            ("index 0 to 8 ", np.s_[0:9,:]),
                            ("index 9", np.s_[8,:])])
    def test_atomgroup_matches_numpy_tric(self, Triclinic_Universe, backend, sel, np_slice):
        U, _ = Triclinic_Universe
        x0_ag = U.select_atoms(sel)
        x0_arr = U.atoms.positions[np_slice]
        x1_ag = U.select_atoms(sel)
        x1_arr = U.atoms.positions[np_slice]
        d_ag = distances.distance_array(x0_ag, x1_ag, box=U.coord.dimensions,
                                 backend=backend)
        d_arr = distances.distance_array(x0_arr, x1_arr, box=U.coord.dimensions,
                                         backend=backend)
        assert_allclose(d_ag, d_arr,
                        err_msg="AtomGroup and NumPy distances do not match")
        
    def test_mixed_ag_arr_simple(self, DCD_Universe, backend):
        U, trajectory = DCD_Universe
        trajectory.rewind()
        x0 = U.atoms.positions
        trajectory[10]
        x1 = U.select_atoms("all")
        d = distances.distance_array(x0, x1, backend=backend)
        assert_equal(d.shape, (3341, 3341), "wrong shape (should be (Natoms,Natoms))")
        assert_almost_equal(d.min(), 0.11981228170520701, self.prec,
                            err_msg="wrong minimum distance value")
        assert_almost_equal(d.max(), 53.572192429459619, self.prec,
                            err_msg="wrong maximum distance value")

@pytest.mark.parametrize('backend', ['serial', 'openmp'])
class TestSelfDistanceArrayDCD_TRIC(object):
    prec = 5

    def test_simple(self, DCD_Universe, backend):
        U, trajectory = DCD_Universe
        trajectory.rewind()
        x0 = U.atoms.positions
        d = distances.self_distance_array(x0, backend=backend)
        N = 3341 * (3341 - 1) / 2
        assert_equal(d.shape, (N,), "wrong shape (should be (Natoms*(Natoms-1)/2,))")
        assert_almost_equal(d.min(), 0.92905562402529318, self.prec,
                            err_msg="wrong minimum distance value")
        assert_almost_equal(d.max(), 52.4702570624190590, self.prec,
                            err_msg="wrong maximum distance value")

    def test_outarray(self, DCD_Universe, backend):
        U, trajectory = DCD_Universe
        trajectory.rewind()
        x0 = U.atoms.positions
        natoms = len(U.atoms)
        N = natoms * (natoms - 1) // 2
        d = np.zeros((N,), np.float64)
        distances.self_distance_array(x0, result=d, backend=backend)
        assert_equal(d.shape, (N,), "wrong shape (should be (Natoms*(Natoms-1)/2,))")
        assert_almost_equal(d.min(), 0.92905562402529318, self.prec,
                            err_msg="wrong minimum distance value")
        assert_almost_equal(d.max(), 52.4702570624190590, self.prec,
                            err_msg="wrong maximum distance value")

    def test_periodic(self, DCD_Universe, backend):
        # boring with the current dcd as that has no PBC
        U, trajectory = DCD_Universe
        trajectory.rewind()
        x0 = U.atoms.positions
        natoms = len(U.atoms)
        N = natoms * (natoms - 1) / 2
        d = distances.self_distance_array(x0, box=U.coord.dimensions,
                                          backend=backend)
        assert_equal(d.shape, (N,), "wrong shape (should be (Natoms*(Natoms-1)/2,))")
        assert_almost_equal(d.min(), 0.92905562402529318, self.prec,
                            err_msg="wrong minimum distance value with PBC")
        assert_almost_equal(d.max(), 52.4702570624190590, self.prec,
                            err_msg="wrong maximum distance value with PBC")

<<<<<<< HEAD
    def test_atomgroup_simple(self, DCD_Universe, backend):
        U, trajectory = DCD_Universe
        trajectory.rewind()
        x0 = U.select_atoms("all")
        d = distances.self_distance_array(x0, backend=backend)
        N = 3341 * (3341 - 1) / 2
        assert_equal(d.shape, (N,), "wrong shape (should be (Natoms*(Natoms-1)/2,))")
        assert_almost_equal(d.min(), 0.92905562402529318, self.prec,
                            err_msg="wrong minimum distance value")
        assert_almost_equal(d.max(), 52.4702570624190590, self.prec,
                            err_msg="wrong maximum distance value")

    # check no box and ortho box types and some slices
    @pytest.mark.parametrize('box', [None, [50, 50, 50, 90, 90, 90]] )
    @pytest.mark.parametrize("sel, np_slice", [("all", np.s_[:,:]),
                            ("index 0 to 8 ", np.s_[0:9,:]),
                            ("index 9", np.s_[8,:])])
    def test_atomgroup_matches_numpy(self, DCD_Universe, backend, sel, np_slice,
                                     box):
        U, _ = DCD_Universe

        x0_ag = U.select_atoms(sel)
        x0_arr = U.atoms.positions[np_slice]
        d_ag = distances.self_distance_array(x0_ag, box=box,
                                 backend=backend)
        d_arr = distances.self_distance_array(x0_arr, box=box,
                                         backend=backend)
        assert_allclose(d_ag, d_arr,
                        err_msg="AtomGroup and NumPy distances do not match")

    # check triclinic box and some slices
    @pytest.mark.parametrize("sel, np_slice", [
                            ("index 0 to 8 ", np.s_[0:9,:]),
                            ("index 9", np.s_[8,:])])
    def test_atomgroup_matches_numpy_tric(self, Triclinic_Universe, backend, sel, np_slice):
        U, _ = Triclinic_Universe
        #BUG serial only for now as the OMP code path appears broken
        x0_ag = U.select_atoms(sel)
        x0_arr = U.atoms.positions[np_slice]
        d_ag = distances.self_distance_array(x0_ag, box=U.coord.dimensions,
                                 backend='serial')
        d_arr = distances.self_distance_array(x0_arr, box=U.coord.dimensions,
                                         backend='serial')
        assert_allclose(d_ag, d_arr,
                        err_msg="AtomGroup and NumPy distances do not match")

=======
>>>>>>> 36bc5a62
@pytest.mark.parametrize('backend', ['serial', 'openmp'])
class TestTriclinicDistances(object):
    """Unit tests for the Triclinic PBC functions.
    Tests:
      # transforming to and from S space (fractional coords)
      MDAnalysis.lib.distances.transform_StoR
      MDAnalysis.lib.distances.transform_RtoS
      # distance calculations with PBC
      MDAnalysis.lib.distances.self_distance_array
      MDAnalysis.lib.distances.distance_array
    """

    prec = 2

    @staticmethod
    @pytest.fixture()
    def TRIC():
        return MDAnalysis.Universe(TRIC)

    @staticmethod
    @pytest.fixture()
    def tri_vec_box(TRIC):
        return MDAnalysis.coordinates.core.triclinic_vectors(TRIC.dimensions)

    @staticmethod
    @pytest.fixture()
    def box(TRIC):
        return TRIC.dimensions

    @staticmethod
    @pytest.fixture()
    def S_mol(TRIC):
        S_mol1 = np.array([TRIC.atoms[383].position])
        S_mol2 = np.array([TRIC.atoms[390].position])

        return S_mol1, S_mol2

    @staticmethod
    @pytest.fixture()
    def S_mol_single(TRIC):
        S_mol1 = TRIC.atoms[383].position
        S_mol2 = TRIC.atoms[390].position
        return S_mol1, S_mol2

    @pytest.mark.parametrize('S_mol', [S_mol, S_mol_single], indirect=True)
    def test_transforms(self, S_mol, tri_vec_box, box, backend):
        # To check the cython coordinate transform, the same operation is done in numpy
        # Is a matrix multiplication of Coords x tri_vec_box = NewCoords, so can use np.dot
        S_mol1, S_mol2 = S_mol
        # Test transformation
        R_mol1 = distances.transform_StoR(S_mol1, box, backend=backend)
        R_np1 = np.dot(S_mol1, tri_vec_box)
        R_mol2 = distances.transform_StoR(S_mol2, box, backend=backend)
        R_np2 = np.dot(S_mol2, tri_vec_box)

        assert_almost_equal(R_mol1, R_np1, self.prec, err_msg="StoR transform failed for S_mol1")
        assert_almost_equal(R_mol2, R_np2, self.prec, err_msg="StoR transform failed for S_mol2")

        # Round trip test
        S_test1 = distances.transform_RtoS(R_mol1, box, backend=backend)
        S_test2 = distances.transform_RtoS(R_mol2, box, backend=backend)

        assert_almost_equal(S_test1, S_mol1, self.prec, err_msg="Round trip 1 failed in transform")
        assert_almost_equal(S_test2, S_mol2, self.prec, err_msg="Round trip 2 failed in transform")

    def test_selfdist(self, S_mol, box, tri_vec_box, backend):
        S_mol1, S_mol2 = S_mol
        R_coords = distances.transform_StoR(S_mol1, box, backend=backend)
        # Transform functions are tested elsewhere so taken as working here
        dists = distances.self_distance_array(R_coords, box=box, backend=backend)
        # Manually calculate self_distance_array
        manual = np.zeros(len(dists), dtype=np.float64)
        distpos = 0
        for i, Ri in enumerate(R_coords):
            for Rj in R_coords[i + 1:]:
                Rij = Rj - Ri
                Rij -= round(Rij[2] / tri_vec_box[2][2]) * tri_vec_box[2]
                Rij -= round(Rij[1] / tri_vec_box[1][1]) * tri_vec_box[1]
                Rij -= round(Rij[0] / tri_vec_box[0][0]) * tri_vec_box[0]
                Rij = np.linalg.norm(Rij)  # find norm of Rij vector
                manual[distpos] = Rij  # and done, phew
                distpos += 1

        assert_almost_equal(dists, manual, self.prec,
                            err_msg="self_distance_array failed with input 1")

        # Do it again for input 2 (has wider separation in points)
        R_coords = distances.transform_StoR(S_mol2, box, backend=backend)
        # Transform functions are tested elsewhere so taken as working here
        dists = distances.self_distance_array(R_coords, box=box, backend=backend)
        # Manually calculate self_distance_array
        manual = np.zeros(len(dists), dtype=np.float64)
        distpos = 0
        for i, Ri in enumerate(R_coords):
            for Rj in R_coords[i + 1:]:
                Rij = Rj - Ri
                Rij -= round(Rij[2] / tri_vec_box[2][2]) * tri_vec_box[2]
                Rij -= round(Rij[1] / tri_vec_box[1][1]) * tri_vec_box[1]
                Rij -= round(Rij[0] / tri_vec_box[0][0]) * tri_vec_box[0]
                Rij = np.linalg.norm(Rij)  # find norm of Rij vector
                manual[distpos] = Rij  # and done, phew
                distpos += 1

        assert_almost_equal(dists, manual, self.prec,
                            err_msg="self_distance_array failed with input 2")

    def test_distarray(self, S_mol, tri_vec_box, box, backend):
        S_mol1, S_mol2 = S_mol

        R_mol1 = distances.transform_StoR(S_mol1, box, backend=backend)
        R_mol2 = distances.transform_StoR(S_mol2, box, backend=backend)

        # Try with box
        dists = distances.distance_array(R_mol1, R_mol2, box=box, backend=backend)
        # Manually calculate distance_array
        manual = np.zeros((len(R_mol1), len(R_mol2)))
        for i, Ri in enumerate(R_mol1):
            for j, Rj in enumerate(R_mol2):
                Rij = Rj - Ri
                Rij -= round(Rij[2] / tri_vec_box[2][2]) * tri_vec_box[2]
                Rij -= round(Rij[1] / tri_vec_box[1][1]) * tri_vec_box[1]
                Rij -= round(Rij[0] / tri_vec_box[0][0]) * tri_vec_box[0]
                Rij = np.linalg.norm(Rij)  # find norm of Rij vector
                manual[i][j] = Rij

        assert_almost_equal(dists, manual, self.prec,
                            err_msg="distance_array failed with box")

    def test_pbc_dist(self, S_mol, box, backend):
        S_mol1, S_mol2 = S_mol
        results = np.array([[37.629944]])
        dists = distances.distance_array(S_mol1, S_mol2, box=box, backend=backend)

        assert_almost_equal(dists, results, self.prec,
                            err_msg="distance_array failed to retrieve PBC distance")

    def test_pbc_wrong_wassenaar_distance(self, backend):
        box = [2, 2, 2, 60, 60, 60]
        tri_vec_box = mdamath.triclinic_vectors(box)
        a, b, c = tri_vec_box
        point_a = a + b
        point_b = .5 * point_a
        dist = distances.distance_array(point_a, point_b, box=box, backend=backend)
        assert_almost_equal(dist[0, 0], 1)
        # check that our distance is different from the wassenaar distance as
        # expected.
        assert np.linalg.norm(point_a - point_b) != dist[0, 0]

@pytest.mark.parametrize("box", 
    [
        None, 
        np.array([10., 15., 20., 90., 90., 90.]), # otrho
        np.array([10., 15., 20., 70.53571, 109.48542, 70.518196]), # TRIC
    ]
)
def test_issue_3725(box):
    """
    Code from @hmacdope
    https://github.com/MDAnalysis/mdanalysis/issues/3725
    """
    random_coords = np.random.uniform(-50, 50, (1000, 3))

    self_da_serial = distances.self_distance_array(
        random_coords, box=box, backend='serial'
    )
    self_da_openmp = distances.self_distance_array(
        random_coords, box=box, backend='openmp'
    )

    np.testing.assert_allclose(self_da_serial, self_da_openmp)


@pytest.mark.parametrize('backend', ['serial', 'openmp'])
class TestCythonFunctions(object):
    # Unit tests for calc_bonds calc_angles and calc_dihedrals in lib.distances
    # Tests both numerical results as well as input types as Cython will silently
    # produce nonsensical results if given wrong data types otherwise.
    prec = 5

    @staticmethod
    @pytest.fixture()
    def box():
        return np.array([10., 10., 10., 90., 90., 90.], dtype=np.float32)

    @staticmethod
    @pytest.fixture()
    def triclinic_box():
        box_vecs = np.array([[10., 0., 0.], [1., 10., 0., ], [1., 0., 10.]],
                               dtype=np.float32)
        return mdamath.triclinic_box(box_vecs[0], box_vecs[1], box_vecs[2])

    @staticmethod
    @pytest.fixture()
    def positions():
        # dummy atom data
        a = np.array([[0., 0., 0.], [0., 0., 0.], [0., 11., 0.], [1., 1., 1.]], dtype=np.float32)
        b = np.array([[0., 0., 0.], [1., 1., 1.], [0., 0., 0.], [29., -21., 99.]], dtype=np.float32)
        c = np.array([[0., 0., 0.], [2., 2., 2.], [11., 0., 0.], [1., 9., 9.]], dtype=np.float32)
        d = np.array([[0., 0., 0.], [3., 3., 3.], [11., -11., 0.], [65., -65., 65.]], dtype=np.float32)
        return a, b, c, d

    @staticmethod
    @pytest.fixture()
    def positions_atomgroups(positions):
        a, b, c, d = positions
        arrs = [a,b,c,d]
        universes = [MDAnalysis.Universe.empty(arr.shape[0], trajectory=True) for arr in arrs]
        for u, a in zip(universes, arrs):
            u.atoms.positions = a
        return tuple([u.atoms for u in universes])

    @staticmethod
    def convert_position_dtype(a, b, c, d, dtype):
        return a.astype(dtype), b.astype(dtype), c.astype(dtype), d.astype(dtype)

    @staticmethod
    @pytest.fixture()
    def wronglength():
        # has a different length to other inputs and should raise ValueError
        return np.array([[0., 0., 0.], [3., 3., 3.]],
                        dtype=np.float32)

    # coordinate shifts for single coord tests
    shifts = [((0, 0, 0), (0, 0, 0), (0, 0, 0), (0, 0, 0)),  # no shifting
              ((1, 0, 0), (0, 1, 1), (0, 0, 1), (1, 1, 0)),  # single box lengths
              ((-1, 0, 1), (0, -1, 0), (1, 0, 1), (-1, -1, -1)),  # negative single
              ((4, 3, -2), (-2, 2, 2), (-5, 2, 2), (0, 2, 2))]  # multiple boxlengths

    @pytest.mark.parametrize('dtype', (np.float32, np.float64))
    def test_bonds(self, positions, box, backend, dtype):
        a, b, c, d = self.convert_position_dtype(*positions, dtype=dtype)
        dists = distances.calc_bonds(a, b, backend=backend)
        assert_equal(len(dists), 4, err_msg="calc_bonds results have wrong length")
        dists_pbc = distances.calc_bonds(a, b, box=box, backend=backend)
        #tests 0 length
        assert_almost_equal(dists[0], 0.0, self.prec, err_msg="Zero length calc_bonds fail")
        assert_almost_equal(dists[1], 1.7320508075688772, self.prec,
                            err_msg="Standard length calc_bonds fail")  # arbitrary length check
        # PBC checks, 2 without, 2 with
        assert_almost_equal(dists[2], 11.0, self.prec,
                            err_msg="PBC check #1 w/o box")  # pbc check 1, subtract single box length
        assert_almost_equal(dists_pbc[2], 1.0, self.prec,
                            err_msg="PBC check #1 with box")
        assert_almost_equal(dists[3], 104.26888318, self.prec,  # pbc check 2, subtract multiple box
                            err_msg="PBC check #2 w/o box")  # lengths in all directions
        assert_almost_equal(dists_pbc[3], 3.46410072, self.prec,
                            err_msg="PBC check #w with box")

    def test_bonds_atomgroup(self, positions_atomgroups, box, backend, ):
        ag_a, ag_b, _, _ = positions_atomgroups
        dists = distances.calc_bonds(ag_a, ag_b, backend=backend)
        assert_equal(len(dists), 4, err_msg="calc_bonds results have wrong length")
        dists_pbc = distances.calc_bonds(ag_a, ag_b, box=box, backend=backend)
        #tests 0 length
        assert_almost_equal(dists[0], 0.0, self.prec, err_msg="Zero length calc_bonds fail")
        assert_almost_equal(dists[1], 1.7320508075688772, self.prec,
                            err_msg="Standard length calc_bonds fail")  # arbitrary length check
        # PBC checks, 2 without, 2 with
        assert_almost_equal(dists[2], 11.0, self.prec,
                            err_msg="PBC check #1 w/o box")  # pbc check 1, subtract single box length
        assert_almost_equal(dists_pbc[2], 1.0, self.prec,
                            err_msg="PBC check #1 with box")
        assert_almost_equal(dists[3], 104.26888318, self.prec,  # pbc check 2, subtract multiple box
                            err_msg="PBC check #2 w/o box")  # lengths in all directions
        assert_almost_equal(dists_pbc[3], 3.46410072, self.prec,
                            err_msg="PBC check #w with box")

    def test_bonds_badbox(self, positions, backend):
        a, b, c, d = positions
        badbox1 = np.array([10., 10., 10.], dtype=np.float64)
        badbox2 = np.array([[10., 10.], [10., 10., ]], dtype=np.float32)

        with pytest.raises(ValueError):
            distances.calc_bonds(a, b, box=badbox1, backend=backend)

        with pytest.raises(ValueError):
            distances.calc_bonds(a, b, box=badbox2, backend=backend)

    def test_bonds_badresult(self, positions, backend):
        a, b, c, d = positions
        badresult = np.zeros(len(a) - 1)  # Bad result array
        with pytest.raises(ValueError):
            distances.calc_bonds(a, b, result=badresult, backend=backend)

    def test_bonds_triclinic(self, positions, triclinic_box, backend):
        a, b, c, d = positions
        dists = distances.calc_bonds(a, b, box=triclinic_box, backend=backend)
        reference = np.array([0.0, 1.7320508, 1.4142136, 2.82842712])
        assert_almost_equal(dists, reference, self.prec, err_msg="calc_bonds with triclinic box failed")
    
    def test_bonds_triclinic_atomgroup(self, positions_atomgroups,
                                       triclinic_box, backend):
        ag_a, ag_b, _, _ = positions_atomgroups
        dists = distances.calc_bonds(ag_a, ag_b, box=triclinic_box, backend=backend)
        reference = np.array([0.0, 1.7320508, 1.4142136, 2.82842712])
        assert_almost_equal(dists, reference, self.prec, err_msg="calc_bonds with triclinic box failed")

    @pytest.mark.parametrize('shift', shifts)
    @pytest.mark.parametrize('periodic', [True, False])
    def test_bonds_single_coords(self, shift, periodic, backend):
        box = np.array([10, 20, 30, 90., 90., 90.], dtype=np.float32)

        coords = np.array([[1, 1, 1], [3, 1, 1]], dtype=np.float32)

        shift1, shift2, _, _ = shift

        coords[0] += shift1 * box[:3]
        coords[1] += shift2 * box[:3]

        box = box if periodic else None
        result = distances.calc_bonds(coords[0], coords[1], box, backend=backend)

        reference = 2.0 if periodic else np.linalg.norm(coords[0] - coords[1])

        assert_almost_equal(result, reference, decimal=self.prec)

    @pytest.mark.parametrize('dtype', (np.float32, np.float64))
    def test_angles(self, positions, backend, dtype):
        a, b, c, d = self.convert_position_dtype(*positions, dtype=dtype)
        angles = distances.calc_angles(a, b, c, backend=backend)
        # Check calculated values
        assert_equal(len(angles), 4, err_msg="calc_angles results have wrong length")
        #        assert_almost_equal(angles[0], 0.0, self.prec,
        #                           err_msg="Zero length angle calculation failed") # What should this be?
        assert_almost_equal(angles[1], np.pi, self.prec,
                            err_msg="180 degree angle calculation failed")
        assert_almost_equal(np.rad2deg(angles[2]), 90., self.prec,
                            err_msg="Ninety degree angle in calc_angles failed")
        assert_almost_equal(angles[3], 0.098174833, self.prec,
                            err_msg="Small angle failed in calc_angles")

    def test_angles_atomgroup(self, positions_atomgroups, backend):
        ag_a, ag_b, ag_c, _ = positions_atomgroups
        angles = distances.calc_angles(ag_a, ag_b, ag_c, backend=backend)
        # Check calculated values
        assert_equal(len(angles), 4, err_msg="calc_angles results have wrong length")
        #        assert_almost_equal(angles[0], 0.0, self.prec,
        #                           err_msg="Zero length angle calculation failed") # What should this be?
        assert_almost_equal(angles[1], np.pi, self.prec,
                            err_msg="180 degree angle calculation failed")
        assert_almost_equal(np.rad2deg(angles[2]), 90., self.prec,
                            err_msg="Ninety degree angle in calc_angles failed")
        assert_almost_equal(angles[3], 0.098174833, self.prec,
                            err_msg="Small angle failed in calc_angles")

    def test_angles_bad_result(self, positions, backend):
        a, b, c, d = positions
        badresult = np.zeros(len(a) - 1)  # Bad result array
        with pytest.raises(ValueError):
            distances.calc_angles(a, b, c, result=badresult, backend=backend)

    @pytest.mark.parametrize('case', [
        (np.array([[1, 1, 1], [1, 2, 1], [2, 2, 1]], dtype=np.float32), 0.5 * np.pi),  # 90 degree angle
        (np.array([[1, 1, 1], [1, 2, 1], [1, 3, 1]], dtype=np.float32), np.pi),  # straight line / 180.
        (np.array([[1, 1, 1], [1, 2, 1], [2, 1, 1]], dtype=np.float32), 0.25 * np.pi),  # 45
    ])
    @pytest.mark.parametrize('shift', shifts)
    @pytest.mark.parametrize('periodic', [True, False])
    def test_angles_single_coords(self, case, shift, periodic, backend):
        def manual_angle(x, y, z):
            return mdamath.angle(y - x, y - z)

        box = np.array([10, 20, 30, 90., 90., 90.], dtype=np.float32)
        (a, b, c), ref = case

        shift1, shift2, shift3, _ = shift

        a += shift1 * box[:3]
        b += shift2 * box[:3]
        c += shift3 * box[:3]

        box = box if periodic else None
        result = distances.calc_angles(a, b, c, box, backend=backend)
        reference = ref if periodic else manual_angle(a, b, c)
        assert_almost_equal(result, reference, decimal=4)

    @pytest.mark.parametrize('dtype', (np.float32, np.float64))
    def test_dihedrals(self, positions, backend, dtype):
        a, b, c, d = self.convert_position_dtype(*positions, dtype=dtype)
        dihedrals = distances.calc_dihedrals(a, b, c, d, backend=backend)
        # Check calculated values
        assert_equal(len(dihedrals), 4, err_msg="calc_dihedrals results have wrong length")
        assert np.isnan(dihedrals[0]), "Zero length dihedral failed"
        assert np.isnan(dihedrals[1]), "Straight line dihedral failed"
        assert_almost_equal(dihedrals[2], np.pi, self.prec, err_msg="180 degree dihedral failed")
        assert_almost_equal(dihedrals[3], -0.50714064, self.prec,
                            err_msg="arbitrary dihedral angle failed")

    def test_dihedrals_atomgroup(self, positions_atomgroups, backend):
        ag_a, ag_b, ag_c, ag_d = positions_atomgroups
        dihedrals = distances.calc_dihedrals(ag_a, ag_b, ag_c, ag_d, backend=backend)
        # Check calculated values
        assert_equal(len(dihedrals), 4, err_msg="calc_dihedrals results have wrong length")
        assert np.isnan(dihedrals[0]), "Zero length dihedral failed"
        assert np.isnan(dihedrals[1]), "Straight line dihedral failed"
        assert_almost_equal(dihedrals[2], np.pi, self.prec, err_msg="180 degree dihedral failed")
        assert_almost_equal(dihedrals[3], -0.50714064, self.prec,
                            err_msg="arbitrary dihedral angle failed")

    def test_dihedrals_wronglength(self, positions, wronglength, backend):
        a, b, c, d = positions
        with pytest.raises(ValueError):
            distances.calc_dihedrals(a, wronglength, c, d, backend=backend)

        with pytest.raises(ValueError):
            distances.calc_dihedrals(wronglength, b, c, d, backend=backend)

        with pytest.raises(ValueError):
            distances.calc_dihedrals(a, b, wronglength, d, backend=backend)

        with pytest.raises(ValueError):
            distances.calc_dihedrals(a, b, c, wronglength, backend=backend)

    def test_dihedrals_bad_result(self, positions, backend):
        a, b, c, d = positions
        badresult = np.zeros(len(a) - 1)  # Bad result array

        with pytest.raises(ValueError):
            distances.calc_dihedrals(a, b, c, d, result=badresult, backend=backend)

    @pytest.mark.parametrize('case', [
        (np.array([[1, 2, 1], [1, 1, 1], [2, 1, 1], [2, 2, 1]], dtype=np.float32), 0.),  # 0 degree angle (cis)
        (np.array([[1, 2, 1], [1, 1, 1], [2, 1, 1], [2, 0, 1]], dtype=np.float32), np.pi),  # 180 degree (trans)
        (np.array([[1, 2, 1], [1, 1, 1], [2, 1, 1], [2, 1, 2]], dtype=np.float32), 0.5 * np.pi),  # 90 degree
        (np.array([[1, 2, 1], [1, 1, 1], [2, 1, 1], [2, 1, 0]], dtype=np.float32), 0.5 * np.pi),  # other 90 degree
        (np.array([[1, 2, 1], [1, 1, 1], [2, 1, 1], [2, 2, 2]], dtype=np.float32), 0.25 * np.pi),  # 45 degree
        (np.array([[1, 2, 1], [1, 1, 1], [2, 1, 1], [2, 0, 2]], dtype=np.float32), 0.75 * np.pi),  # 135
    ])
    @pytest.mark.parametrize('shift', shifts)
    @pytest.mark.parametrize('periodic', [True, False])
    def test_dihedrals_single_coords(self, case, shift, periodic, backend):
        def manual_dihedral(a, b, c, d):
            return mdamath.dihedral(b - a, c - b, d - c)

        box = np.array([10., 10., 10., 90., 90., 90.], dtype=np.float32)

        (a, b, c, d), ref = case

        shift1, shift2, shift3, shift4 = shift

        a += shift1 * box[:3]
        b += shift2 * box[:3]
        c += shift3 * box[:3]
        d += shift4 * box[:3]

        box = box if periodic else None
        result = distances.calc_dihedrals(a, b, c, d, box, backend=backend)
        reference = ref if periodic else manual_dihedral(a, b, c, d)
        assert_almost_equal(abs(result), abs(reference), decimal=4)

    def test_numpy_compliance(self, positions, backend):
        a, b, c, d = positions
        # Checks that the cython functions give identical results to the numpy versions
        bonds = distances.calc_bonds(a, b, backend=backend)
        angles = distances.calc_angles(a, b, c, backend=backend)
        dihedrals = distances.calc_dihedrals(a, b, c, d, backend=backend)

        bonds_numpy = np.array([mdamath.norm(y - x) for x, y in zip(a, b)])
        vec1 = a - b
        vec2 = c - b
        angles_numpy = np.array([mdamath.angle(x, y) for x, y in zip(vec1, vec2)])
        ab = a - b
        bc = b - c
        cd = c - d
        dihedrals_numpy = np.array([mdamath.dihedral(x, y, z) for x, y, z in zip(ab, bc, cd)])

        assert_almost_equal(bonds, bonds_numpy, self.prec,
                            err_msg="Cython bonds didn't match numpy calculations")
        # numpy 0 angle returns NaN rather than 0
        assert_almost_equal(angles[1:], angles_numpy[1:], self.prec,
                            err_msg="Cython angles didn't match numpy calcuations")
        assert_almost_equal(dihedrals, dihedrals_numpy, self.prec,
                            err_msg="Cython dihedrals didn't match numpy calculations")


@pytest.mark.parametrize('backend', ['serial', 'openmp'])
class Test_apply_PBC(object):
    prec = 6

    def test_ortho_PBC(self, backend):
        U = MDAnalysis.Universe(PSF, DCD)
        atoms = U.atoms.positions
        box = np.array([2.5, 2.5, 3.5, 90., 90., 90.], dtype=np.float32)
        with pytest.raises(ValueError):
            cyth1 = distances.apply_PBC(atoms, box[:3], backend=backend)
        cyth2 = distances.apply_PBC(atoms, box, backend=backend)
        reference = atoms - np.floor(atoms / box[:3]) * box[:3]

        assert_almost_equal(cyth2, reference, self.prec,
                            err_msg="Ortho apply_PBC #2 failed comparison with np")
        # also test atomgroup
        ag = U.atoms
        cyth3 = distances.apply_PBC(ag, box, backend=backend)
        assert_almost_equal(cyth3, reference, self.prec,
                            err_msg="Ortho AtomGroup apply_PBC #2 failed"
                            " comparison with np")

    def test_tric_PBC(self, backend):
        U = MDAnalysis.Universe(TRIC)
        atoms = U.atoms.positions
        box = U.dimensions
        ag = U.atoms
        def numpy_PBC(coords, box):
            # move to fractional coordinates
            fractional = distances.transform_RtoS(coords, box)
            # move fractional coordinates to central cell
            fractional -= np.floor(fractional)
            # move back to real coordinates
            return distances.transform_StoR(fractional, box)

        cyth1 = distances.apply_PBC(atoms, box, backend=backend)
        # also test atomgroup
        cyth_ag = distances.apply_PBC(ag, box, backend=backend)

        reference = numpy_PBC(atoms, box)

        assert_almost_equal(cyth1, reference, decimal=4,
                            err_msg="Triclinic apply_PBC failed comparison with np")
        assert_almost_equal(cyth_ag, reference, decimal=4,
                            err_msg="Triclinic AtomGroup apply_PBC failed" 
                            "comparison with np")

        box = np.array([10, 7, 3, 45, 60, 90], dtype=np.float32)
        r = np.array([5.75, 0.36066014, 0.75], dtype=np.float32)
        r_in_cell = distances.apply_PBC(r, box)

        assert_almost_equal([5.75, 7.3606596, 0.75], r_in_cell, self.prec)

    def test_coords_strictly_in_central_image_ortho(self, backend):
        box = np.array([10.1, 10.1, 10.1, 90.0, 90.0, 90.0], dtype=np.float32)
        # coordinates just below lower or exactly at the upper box boundaries:
        coords = np.array([[-1.0e-7, -1.0e-7, -1.0e-7],
                           [-1.0e-7, -1.0e-7,  box[2]],
                           [-1.0e-7,  box[1], -1.0e-7],
                           [ box[0], -1.0e-7, -1.0e-7],
                           [ box[0],  box[1], -1.0e-7],
                           [ box[0], -1.0e-7,  box[2]],
                           [-1.0e-7,  box[1],  box[2]],
                           [ box[0],  box[1],  box[2]]], dtype=np.float32)
        # Check that all test coordinates actually lie below the lower or
        # exactly at the upper box boundary:
        assert np.all((coords < 0.0) | (coords == box[:3]))
        res = distances.apply_PBC(coords, box, backend=backend)
        # Assert all result coordinates lie strictly within the primary image:
        assert np.all(res >= 0.0)
        assert np.all(res < box[:3])

    def test_coords_in_central_image_tric(self, backend):
        # Triclinic box corresponding to this box matrix:
        tbx = np.array([[10.1      ,  0.       ,  0.       ],
                        [ 1.0100002, 10.1      ,  0.       ],
                        [ 1.0100006,  1.0100021, 10.1      ]],
                       dtype=np.float32)
        box = mdamath.triclinic_box(*tbx)
        # coordinates just below lower or exactly at the upper box boundaries:
        coords = np.array([[  -1.0e-7,   -1.0e-7,   -1.0e-7],
                           [tbx[0, 0],   -1.0e-7,   -1.0e-7],
                           [   1.01  , tbx[1, 1],   -1.0e-7],
                           [   1.01  ,    1.01  , tbx[2, 2]],
                           [tbx[0, 0] + tbx[1, 0], tbx[1, 1], -1.0e-7],
                           [tbx[0, 0] + tbx[2, 0], 1.01, tbx[2, 2]],
                           [2.02, tbx[1, 1] + tbx[2, 1], tbx[2, 2]],
                           [tbx[0, 0] + tbx[1, 0] + tbx[2, 0],
                            tbx[1, 1] + tbx[2, 1], tbx[2, 2]]],
                          dtype=np.float32)
        relcoords = distances.transform_RtoS(coords, box)
        # Check that all test coordinates actually lie below the lower or
        # exactly at the upper box boundary:
        assert np.all((relcoords < 0.0) | (relcoords == 1.0))
        res = distances.apply_PBC(coords, box, backend=backend)
        relres = distances.transform_RtoS(res, box)
        # Assert all result coordinates lie strictly within the primary image:
        assert np.all(relres >= 0.0)
        assert np.all(relres < 1.0)


@pytest.mark.parametrize('backend', ['serial', 'openmp'])
class TestPeriodicAngles(object):
    """Test case for properly considering minimum image convention when calculating angles and dihedrals
    (Issue 172)
    """
    @staticmethod
    @pytest.fixture()
    def positions():
        a = np.array([[0.0, 1.0, 0.0]], dtype=np.float32)
        b = np.array([[0.0, 0.0, 0.0]], dtype=np.float32)
        c = np.array([[1.0, 0.0, 0.0]], dtype=np.float32)
        d = np.array([[1.0, 0.0, 1.0]], dtype=np.float32)
        box = np.array([10.0, 10.0, 10.0], dtype=np.float32)
        return a, b, c, d, box

    prec = 5

    def test_angles(self, positions, backend):
        # Shift atom coordinates a few box lengths in random directions and see if we still get same results
        a, b, c, d, box = positions
        a2 = a + box * (-1, 0, 0)
        b2 = b + box * (1, 0, 1)
        c2 = c + box * (-2, 5, -7)

        ref = distances.calc_angles(a, b, c, backend=backend)

        box = np.append(box, [90, 90, 90])
        test1 = distances.calc_angles(a2, b, c, box=box, backend=backend)
        test2 = distances.calc_angles(a, b2, c, box=box, backend=backend)
        test3 = distances.calc_angles(a, b, c2, box=box, backend=backend)
        test4 = distances.calc_angles(a2, b2, c2, box=box, backend=backend)

        for val in [test1, test2, test3, test4]:
            assert_almost_equal(ref, val, self.prec, err_msg="Min image in angle calculation failed")

    def test_dihedrals(self, positions, backend):
        a, b, c, d, box = positions
        a2 = a + box * (-1, 0, 0)
        b2 = b + box * (1, 0, 1)
        c2 = c + box * (-2, 5, -7)
        d2 = d + box * (0, -5, 0)

        ref = distances.calc_dihedrals(a, b, c, d, backend=backend)

        box = np.append(box, [90, 90, 90])
        test1 = distances.calc_dihedrals(a2, b, c, d, box=box, backend=backend)
        test2 = distances.calc_dihedrals(a, b2, c, d, box=box, backend=backend)
        test3 = distances.calc_dihedrals(a, b, c2, d, box=box, backend=backend)
        test4 = distances.calc_dihedrals(a, b, c, d2, box=box, backend=backend)
        test5 = distances.calc_dihedrals(a2, b2, c2, d2, box=box, backend=backend)

        for val in [test1, test2, test3, test4, test5]:
            assert_almost_equal(ref, val, self.prec, err_msg="Min image in dihedral calculation failed")

class TestInputUnchanged(object):
    """Tests ensuring that the following functions in MDAnalysis.lib.distances
    do not alter their input coordinate arrays:
      * distance_array
      * self_distance_array
      * capped_distance
      * self_capped_distance
      * transform_RtoS
      * transform_StoR
      * calc_bonds
      * calc_angles
      * calc_dihedrals
      * apply_PBC
    """

    boxes = ([1.0, 1.0, 1.0, 90.0, 90.0, 90.0],  # orthorhombic
             [1.0, 1.0, 1.0, 80.0, 80.0, 80.0],  # triclinic
             None)  # no PBC

    @staticmethod
    @pytest.fixture()
    def coords():
        # input coordinates, some outside the [1, 1, 1] box:
        return [np.array([[0.1, 0.1, 0.1], [-0.9, -0.9, -0.9]], dtype=np.float32),
                np.array([[0.1, 0.1, 1.9], [-0.9, -0.9,  0.9]], dtype=np.float32),
                np.array([[0.1, 1.9, 1.9], [-0.9,  0.9,  0.9]], dtype=np.float32),
                np.array([[0.1, 1.9, 0.1], [-0.9,  0.9, -0.9]], dtype=np.float32)]
    
    @staticmethod
    @pytest.fixture()
    def coords_atomgroups(coords):
        universes = [MDAnalysis.Universe.empty(arr.shape[0], trajectory=True)
                     for arr in coords]
        for u, a in zip(universes, coords):
            u.atoms.positions = a
        return [u.atoms for u in universes]

    @pytest.mark.parametrize('box', boxes)
    @pytest.mark.parametrize('backend', ['serial', 'openmp'])
    def test_input_unchanged_distance_array(self, coords, box, backend):
        crds = coords[:2]
        refs = [crd.copy() for crd in crds]
        res = distances.distance_array(crds[0], crds[1], box=box,
                                       backend=backend)
        assert_equal(crds, refs)

    @pytest.mark.parametrize('box', boxes)
    @pytest.mark.parametrize('backend', ['serial', 'openmp'])
    def test_input_unchanged_distance_array_atomgroup(self, coords_atomgroups,
                                                      box, backend):
        crds = coords_atomgroups[:2]
        refs = [crd.positions.copy() for crd in crds]
        res = distances.distance_array(crds[0], crds[1], box=box,
                                       backend=backend)
        assert_equal([crd.positions for crd in crds], refs)

    @pytest.mark.parametrize('box', boxes)
    @pytest.mark.parametrize('backend', ['serial', 'openmp'])
    def test_input_unchanged_self_distance_array(self, coords, box, backend):
        crd = coords[0]
        ref = crd.copy()
        res = distances.self_distance_array(crd, box=box, backend=backend)
        assert_equal(crd, ref)

    @pytest.mark.parametrize('box', boxes)
    @pytest.mark.parametrize('backend', ['serial', 'openmp'])
    def test_input_unchanged_self_distance_array_atomgroup(self,
                                                           coords_atomgroups,
                                                           box, backend):
        crd = coords_atomgroups[0]
        ref = crd.positions.copy()
        res = distances.self_distance_array(crd, box=box, backend=backend)
        assert_equal(crd.positions, ref)

    @pytest.mark.parametrize('box', boxes)
    @pytest.mark.parametrize('met', ["bruteforce", "pkdtree", "nsgrid", None])
    def test_input_unchanged_capped_distance(self, coords, box, met):
        crds = coords[:2]
        refs = [crd.copy() for crd in crds]
        res = distances.capped_distance(crds[0], crds[1], max_cutoff=0.3,
                                        box=box, method=met)
        assert_equal(crds, refs)

    @pytest.mark.parametrize('box', boxes)
    @pytest.mark.parametrize('met', ["bruteforce", "pkdtree", "nsgrid", None])
    def test_input_unchanged_self_capped_distance(self, coords, box, met):
        crd = coords[0]
        ref = crd.copy()
        r_cut = 0.25
        res = distances.self_capped_distance(crd, max_cutoff=r_cut, box=box,
                                             method=met)
        assert_equal(crd, ref)

    @pytest.mark.parametrize('box', boxes[:2])
    @pytest.mark.parametrize('backend', ['serial', 'openmp'])
    def test_input_unchanged_transform_RtoS_and_StoR(self, coords, box, backend):
        crd = coords[0]
        ref = crd.copy()
        res = distances.transform_RtoS(crd, box, backend=backend)
        assert_equal(crd, ref)
        crd = res
        ref = crd.copy()
        res = distances.transform_StoR(crd, box, backend=backend)
        assert_equal(crd, ref)

    @pytest.mark.parametrize('box', boxes)
    @pytest.mark.parametrize('backend', ['serial', 'openmp'])
    def test_input_unchanged_calc_bonds(self, coords, box, backend):
        crds = coords[:2]
        refs = [crd.copy() for crd in crds]
        res = distances.calc_bonds(crds[0], crds[1], box=box, backend=backend)
        assert_equal(crds, refs)

    @pytest.mark.parametrize('box', boxes)
    @pytest.mark.parametrize('backend', ['serial', 'openmp'])
    def test_input_unchanged_calc_bonds_atomgroup(self, coords_atomgroups,
                                                  box, backend):
        crds = coords_atomgroups[:2]
        refs = [crd.positions.copy() for crd in crds]
        res = distances.calc_bonds(crds[0], crds[1], box=box, backend=backend)
        assert_equal([crd.positions for crd in crds], refs)

    @pytest.mark.parametrize('box', boxes)
    @pytest.mark.parametrize('backend', ['serial', 'openmp'])
    def test_input_unchanged_calc_angles(self, coords, box, backend):
        crds = coords[:3]
        refs = [crd.copy() for crd in crds]
        res = distances.calc_angles(crds[0], crds[1], crds[2], box=box,
                                    backend=backend)
        assert_equal(crds, refs)

    @pytest.mark.parametrize('box', boxes)
    @pytest.mark.parametrize('backend', ['serial', 'openmp'])
    def test_input_unchanged_calc_angles_atomgroup(self, coords_atomgroups, box,
                                                   backend):
        crds = coords_atomgroups[:3]
        refs = [crd.positions.copy() for crd in crds]
        res = distances.calc_angles(crds[0], crds[1], crds[2], box=box,
                                    backend=backend)
        assert_equal([crd.positions for crd in crds], refs)

    @pytest.mark.parametrize('box', boxes)
    @pytest.mark.parametrize('backend', ['serial', 'openmp'])
    def test_input_unchanged_calc_dihedrals(self, coords, box, backend):
        crds = coords
        refs = [crd.copy() for crd in crds]
        res = distances.calc_dihedrals(crds[0], crds[1], crds[2], crds[3],
                                       box=box, backend=backend)
        assert_equal(crds, refs)

    @pytest.mark.parametrize('box', boxes)
    @pytest.mark.parametrize('backend', ['serial', 'openmp'])
    def test_input_unchanged_calc_dihedrals_atomgroup(self, coords_atomgroups,
                                                      box, backend):
        crds = coords_atomgroups
        refs = [crd.positions.copy() for crd in crds]
        res = distances.calc_dihedrals(crds[0], crds[1], crds[2], crds[3],
                                       box=box, backend=backend)
        assert_equal([crd.positions for crd in crds], refs)

    @pytest.mark.parametrize('box', boxes[:2])
    @pytest.mark.parametrize('backend', ['serial', 'openmp'])
    def test_input_unchanged_apply_PBC(self, coords, box, backend):
        crd = coords[0]
        ref = crd.copy()
        res = distances.apply_PBC(crd, box, backend=backend)
        assert_equal(crd, ref)

    @pytest.mark.parametrize('box', boxes[:2])
    @pytest.mark.parametrize('backend', ['serial', 'openmp'])
    def test_input_unchanged_apply_PBC_atomgroup(self, coords_atomgroups, box,
                                                 backend):
        crd = coords_atomgroups[0]
        ref = crd.positions.copy()
        res = distances.apply_PBC(crd, box, backend=backend)
        assert_equal(crd.positions, ref)

class TestEmptyInputCoordinates(object):
    """Tests ensuring that the following functions in MDAnalysis.lib.distances
    do not choke on empty input coordinate arrays:
      * distance_array
      * self_distance_array
      * capped_distance
      * self_capped_distance
      * transform_RtoS
      * transform_StoR
      * calc_bonds
      * calc_angles
      * calc_dihedrals
      * apply_PBC
    """

    max_cut = 0.25  # max_cutoff parameter for *capped_distance()
    min_cut = 0.0  # optional min_cutoff parameter for *capped_distance()

    boxes = ([1.0, 1.0, 1.0, 90.0, 90.0, 90.0],  # orthorhombic
             [1.0, 1.0, 1.0, 80.0, 80.0, 80.0],  # triclinic
             None)  # no PBC

    @staticmethod
    @pytest.fixture()
    def empty_coord():
        # empty coordinate array:
        return np.empty((0, 3), dtype=np.float32)

    @pytest.mark.parametrize('box', boxes)
    @pytest.mark.parametrize('backend', ['serial', 'openmp'])
    def test_empty_input_distance_array(self, empty_coord, box, backend):
        res = distances.distance_array(empty_coord, empty_coord, box=box,
                                       backend=backend)
        assert_equal(res, np.empty((0, 0), dtype=np.float64))

    @pytest.mark.parametrize('box', boxes)
    @pytest.mark.parametrize('backend', ['serial', 'openmp'])
    def test_empty_input_self_distance_array(self, empty_coord, box, backend):
        res = distances.self_distance_array(empty_coord, box=box,
                                            backend=backend)
        assert_equal(res, np.empty((0,), dtype=np.float64))

    @pytest.mark.parametrize('box', boxes)
    @pytest.mark.parametrize('min_cut', [min_cut, None])
    @pytest.mark.parametrize('ret_dist', [False, True])
    @pytest.mark.parametrize('met', ["bruteforce", "pkdtree", "nsgrid", None])
    def test_empty_input_capped_distance(self, empty_coord, min_cut, box, met,
                                         ret_dist):
        res = distances.capped_distance(empty_coord, empty_coord,
                                        max_cutoff=self.max_cut,
                                        min_cutoff=min_cut, box=box, method=met,
                                        return_distances=ret_dist)
        if ret_dist:
            assert_equal(res[0], np.empty((0, 2), dtype=np.int64))
            assert_equal(res[1], np.empty((0,), dtype=np.float64))
        else:
            assert_equal(res, np.empty((0, 2), dtype=np.int64))

    @pytest.mark.parametrize('box', boxes)
    @pytest.mark.parametrize('min_cut', [min_cut, None])
    @pytest.mark.parametrize('ret_dist', [False, True])
    @pytest.mark.parametrize('met', ["bruteforce", "pkdtree", "nsgrid", None])
    def test_empty_input_self_capped_distance(self, empty_coord, min_cut, box,
                                              met, ret_dist):
        res = distances.self_capped_distance(empty_coord,
                                             max_cutoff=self.max_cut,
                                             min_cutoff=min_cut, box=box,
                                             method=met, return_distances=ret_dist)
        if ret_dist:
            assert_equal(res[0], np.empty((0, 2), dtype=np.int64))
            assert_equal(res[1], np.empty((0,), dtype=np.float64))
        else:
            assert_equal(res, np.empty((0, 2), dtype=np.int64))
    
    @pytest.mark.parametrize('box', boxes[:2])
    @pytest.mark.parametrize('backend', ['serial', 'openmp'])
    def test_empty_input_transform_RtoS(self, empty_coord, box, backend):
        res = distances.transform_RtoS(empty_coord, box, backend=backend)
        assert_equal(res, empty_coord)

    @pytest.mark.parametrize('box', boxes[:2])
    @pytest.mark.parametrize('backend', ['serial', 'openmp'])
    def test_empty_input_transform_StoR(self, empty_coord, box, backend):
        res = distances.transform_StoR(empty_coord, box, backend=backend)
        assert_equal(res, empty_coord)

    @pytest.mark.parametrize('box', boxes)
    @pytest.mark.parametrize('backend', ['serial', 'openmp'])
    def test_empty_input_calc_bonds(self, empty_coord, box, backend):
        res = distances.calc_bonds(empty_coord, empty_coord, box=box,
                                   backend=backend)
        assert_equal(res, np.empty((0,), dtype=np.float64))

    @pytest.mark.parametrize('box', boxes)
    @pytest.mark.parametrize('backend', ['serial', 'openmp'])
    def test_empty_input_calc_angles(self, empty_coord, box, backend):
        res = distances.calc_angles(empty_coord, empty_coord, empty_coord,
                                    box=box, backend=backend)
        assert_equal(res, np.empty((0,), dtype=np.float64))

    @pytest.mark.parametrize('box', boxes)
    @pytest.mark.parametrize('backend', ['serial', 'openmp'])
    def test_empty_input_calc_dihedrals(self, empty_coord, box, backend):
        res = distances.calc_dihedrals(empty_coord, empty_coord, empty_coord,
                                       empty_coord, box=box, backend=backend)
        assert_equal(res, np.empty((0,), dtype=np.float64))

    @pytest.mark.parametrize('box', boxes[:2])
    @pytest.mark.parametrize('backend', ['serial', 'openmp'])
    def test_empty_input_apply_PBC(self, empty_coord, box, backend):
        res = distances.apply_PBC(empty_coord, box, backend=backend)
        assert_equal(res, empty_coord)


class TestOutputTypes(object):
    """Tests ensuring that the following functions in MDAnalysis.lib.distances
    return results of the types stated in the docs:
      * distance_array:
        - numpy.ndarray (shape=(n, m), dtype=numpy.float64)
      * self_distance_array:
        - numpy.ndarray (shape=(n*(n-1)//2,), dtype=numpy.float64)
      * capped_distance:
        - numpy.ndarray (shape=(n, 2), dtype=numpy.int64)
        - numpy.ndarray (shape=(n,), dtype=numpy.float64) (optional)
      * self_capped_distance:
        - numpy.ndarray (shape=(n, 2), dtype=numpy.int64)
        - numpy.ndarray (shape=(n,), dtype=numpy.float64)
      * transform_RtoS:
        - numpy.ndarray (shape=input.shape, dtype=numpy.float32)
      * transform_StoR:
        - numpy.ndarray (shape=input.shape, dtype=numpy.float32)
      * calc_bonds:
        - numpy.ndarray (shape=(n,), dtype=numpy.float64) for at least one
          shape (n,3) input, or numpy.float64 if all inputs are of shape (3,)
      * calc_angles:
        - numpy.ndarray (shape=(n,), dtype=numpy.float64) for at least one
          shape (n,3) input, or numpy.float64 if all inputs are of shape (3,)
      * calc_dihedrals:
        - numpy.ndarray (shape=(n,), dtype=numpy.float64) for at least one
          shape (n,3) input, or numpy.float64 for if all inputs are of
          shape (3,)
      * apply_PBC:
        - numpy.ndarray (shape=input.shape, dtype=numpy.float32)
    """
    max_cut = 0.25  # max_cutoff parameter for *capped_distance()
    min_cut = 0.0  # optional min_cutoff parameter for *capped_distance()

    boxes = ([1.0, 1.0, 1.0, 90.0, 90.0, 90.0],  # orthorhombic
             [1.0, 1.0, 1.0, 80.0, 80.0, 80.0],  # triclinic
             None)  # no PBC

    coords = [np.empty((0, 3), dtype=np.float32),  # empty coord array
              np.array([[0.1, 0.1, 0.1]], dtype=np.float32),  # coord array
              np.array([0.1, 0.1, 0.1], dtype=np.float32),  # single coord
              np.array([[-1.1, -1.1, -1.1]], dtype=np.float32)]  # outside box

    @pytest.mark.parametrize('box', boxes)
    @pytest.mark.parametrize('incoords', list(comb(coords, 2)))
    @pytest.mark.parametrize('backend', ['serial', 'openmp'])
    def test_output_type_distance_array(self, incoords, box, backend):
        res = distances.distance_array(*incoords, box=box, backend=backend)
        assert type(res) == np.ndarray
        assert res.shape == (incoords[0].shape[0] % 2, incoords[1].shape[0] % 2)
        assert res.dtype.type == np.float64

    @pytest.mark.parametrize('box', boxes)
    @pytest.mark.parametrize('incoords', coords)
    @pytest.mark.parametrize('backend', ['serial', 'openmp'])
    def test_output_type_self_distance_array(self, incoords, box, backend):
        res = distances.self_distance_array(incoords, box=box, backend=backend)
        assert type(res) == np.ndarray
        assert res.shape == (0,)
        assert res.dtype.type == np.float64

    @pytest.mark.parametrize('box', boxes)
    @pytest.mark.parametrize('min_cut', [min_cut, None])
    @pytest.mark.parametrize('ret_dist', [False, True])
    @pytest.mark.parametrize('incoords', list(comb(coords, 2)))
    @pytest.mark.parametrize('met', ["bruteforce", "pkdtree", "nsgrid", None])
    def test_output_type_capped_distance(self, incoords, min_cut, box, met,
                                         ret_dist):
        res = distances.capped_distance(*incoords, max_cutoff=self.max_cut,
                                        min_cutoff=min_cut, box=box, method=met,
                                        return_distances=ret_dist)
        if ret_dist:
            pairs, dist = res
        else:
            pairs = res
        assert type(pairs) == np.ndarray
        assert pairs.dtype.type == np.intp
        assert pairs.ndim == 2
        assert pairs.shape[1] == 2
        if ret_dist:
            assert type(dist) == np.ndarray
            assert dist.dtype.type == np.float64
            assert dist.shape == (pairs.shape[0],)

    @pytest.mark.parametrize('box', boxes)
    @pytest.mark.parametrize('min_cut', [min_cut, None])
    @pytest.mark.parametrize('ret_dist', [False, True])
    @pytest.mark.parametrize('incoords', coords)
    @pytest.mark.parametrize('met', ["bruteforce", "pkdtree", "nsgrid", None])
    def test_output_type_self_capped_distance(self, incoords, min_cut, box,
                                              met, ret_dist):
        res = distances.self_capped_distance(incoords,
                                                     max_cutoff=self.max_cut,
                                                     min_cutoff=min_cut,
                                                     box=box, method=met,
                                                     return_distances=ret_dist)
        if ret_dist:
            pairs, dist = res
        else:
            pairs = res
        assert type(pairs) == np.ndarray
        assert pairs.dtype.type == np.intp
        assert pairs.ndim == 2
        assert pairs.shape[1] == 2
        if ret_dist:
            assert type(dist) == np.ndarray
            assert dist.dtype.type == np.float64
            assert dist.shape == (pairs.shape[0],)

    @pytest.mark.parametrize('box', boxes[:2])
    @pytest.mark.parametrize('incoords', coords)
    @pytest.mark.parametrize('backend', ['serial', 'openmp'])
    def test_output_dtype_transform_RtoS(self, incoords, box, backend):
        res = distances.transform_RtoS(incoords, box, backend=backend)
        assert type(res) == np.ndarray
        assert res.dtype.type == np.float32
        assert res.shape == incoords.shape

    @pytest.mark.parametrize('box', boxes[:2])
    @pytest.mark.parametrize('incoords', coords)
    @pytest.mark.parametrize('backend', ['serial', 'openmp'])
    def test_output_dtype_transform_RtoS(self, incoords, box, backend):
        res = distances.transform_RtoS(incoords, box, backend=backend)
        assert type(res) == np.ndarray
        assert res.dtype.type == np.float32
        assert res.shape == incoords.shape

    @pytest.mark.parametrize('box', boxes)
    @pytest.mark.parametrize('incoords',
                             [2 * [coords[0]]] + list(comb(coords[1:], 2)))
    @pytest.mark.parametrize('backend', ['serial', 'openmp'])
    def test_output_type_calc_bonds(self, incoords, box, backend):
        res = distances.calc_bonds(*incoords, box=box, backend=backend)
        maxdim = max([crd.ndim for crd in incoords])
        if maxdim == 1:
            assert type(res) == np.float64
        else:
            assert type(res) == np.ndarray
            assert res.dtype.type == np.float64
            coord = [crd for crd in incoords if crd.ndim == maxdim][0]
            assert res.shape == (coord.shape[0],)

    @pytest.mark.parametrize('box', boxes)
    @pytest.mark.parametrize('incoords',
                             [3 * [coords[0]]] + list(comb(coords[1:], 3)))
    @pytest.mark.parametrize('backend', ['serial', 'openmp'])
    def test_output_type_calc_angles(self, incoords, box, backend):
        res = distances.calc_angles(*incoords, box=box, backend=backend)
        maxdim = max([crd.ndim for crd in incoords])
        if maxdim == 1:
            assert type(res) == np.float64
        else:
            assert type(res) == np.ndarray
            assert res.dtype.type == np.float64
            coord = [crd for crd in incoords if crd.ndim == maxdim][0]
            assert res.shape == (coord.shape[0],)

    @pytest.mark.parametrize('box', boxes)
    @pytest.mark.parametrize('incoords',
                             [4 * [coords[0]]] + list(comb(coords[1:], 4)))
    @pytest.mark.parametrize('backend', ['serial', 'openmp'])
    def test_output_type_calc_dihedrals(self, incoords, box, backend):
        res = distances.calc_dihedrals(*incoords, box=box, backend=backend)
        maxdim = max([crd.ndim for crd in incoords])
        if maxdim == 1:
            assert type(res) == np.float64
        else:
            assert type(res) == np.ndarray
            assert res.dtype.type == np.float64
            coord = [crd for crd in incoords if crd.ndim == maxdim][0]
            assert res.shape == (coord.shape[0],)

    @pytest.mark.parametrize('box', boxes[:2])
    @pytest.mark.parametrize('incoords', coords)
    @pytest.mark.parametrize('backend', ['serial', 'openmp'])
    def test_output_type_apply_PBC(self, incoords, box, backend):
        res = distances.apply_PBC(incoords, box, backend=backend)
        assert type(res) == np.ndarray
        assert res.dtype.type == np.float32
        assert res.shape == incoords.shape


class TestDistanceBackendSelection(object):
    @staticmethod
    @pytest.fixture()
    def backend_selection_pos():
        positions = np.random.rand(10, 3)
        N = positions.shape[0]
        result = np.empty(N * (N - 1) // 2, dtype=np.float64)

        return positions, result

    @pytest.mark.parametrize('backend', [
        "serial", "Serial", "SeRiAL", "SERIAL",
        "openmp", "OpenMP", "oPENmP", "OPENMP",
    ])
    def test_case_insensitivity(self, backend, backend_selection_pos):
        positions, result = backend_selection_pos
        try:
            distances._run("calc_self_distance_array", args=(positions, result),
                           backend=backend)
        except RuntimeError:
            pytest.fail("Failed to understand backend {0}".format(backend))

    def test_wront_backend(self, backend_selection_pos):
        positions, result = backend_selection_pos
        with pytest.raises(ValueError):
            distances._run("calc_self_distance_array", args=(positions, result),
                           backend="not implemented stuff")

def test_used_openmpflag():
    assert isinstance(distances.USED_OPENMP, bool)


# test both orthognal and triclinic boxes
@pytest.mark.parametrize('box', (np.eye(3) * 10, np.array([[10, 0, 0], [2, 10, 0], [2, 2, 10]])))
# try shifts of -2 to +2 in each dimension, and all combinations of shifts
@pytest.mark.parametrize('shift', itertools.product(range(-2, 3), range(-2, 3), range(-2, 3)))
@pytest.mark.parametrize('dtype', (np.float32, np.float64))
def test_minimize_vectors(box, shift, dtype):
    # test vectors pointing in all directions
    # these currently all obey minimum convention as they're much smaller than the box
    vec = np.array(list(itertools.product(range(-1, 2), range(-1, 2), range(-1, 2))), dtype=dtype)
    box = box.astype(dtype)

    # box is 3x3 representation
    # multiply by shift, then sum xyz components then add these to the vector
    # this technically doesn't alter the vector because of periodic boundaries
    shifted_vec = (vec + (box.T * shift).sum(axis=1)).astype(dtype)

    box2 = mdamath.triclinic_box(*box).astype(dtype)

    res = distances.minimize_vectors(shifted_vec, box2)

    assert_allclose(res, vec, atol=0.00001)
    assert res.dtype == dtype<|MERGE_RESOLUTION|>--- conflicted
+++ resolved
@@ -545,7 +545,6 @@
         assert_almost_equal(d.max(), 52.4702570624190590, self.prec,
                             err_msg="wrong maximum distance value with PBC")
 
-<<<<<<< HEAD
     def test_atomgroup_simple(self, DCD_Universe, backend):
         U, trajectory = DCD_Universe
         trajectory.rewind()
@@ -592,8 +591,6 @@
         assert_allclose(d_ag, d_arr,
                         err_msg="AtomGroup and NumPy distances do not match")
 
-=======
->>>>>>> 36bc5a62
 @pytest.mark.parametrize('backend', ['serial', 'openmp'])
 class TestTriclinicDistances(object):
     """Unit tests for the Triclinic PBC functions.
