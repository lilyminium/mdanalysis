# -*- Mode: python; tab-width: 4; indent-tabs-mode:nil; coding:utf-8 -*-
# vim: tabstop=4 expandtab shiftwidth=4 softtabstop=4 fileencoding=utf-8
#
# MDAnalysis --- https://www.mdanalysis.org
# Copyright (c) 2006-2017 The MDAnalysis Development Team and contributors
# (see the file AUTHORS for the full list of names)
#
# Released under the GNU Public Licence, v2 or any higher version
#
# Please cite your use of MDAnalysis in published work:
#
# R. J. Gowers, M. Linke, J. Barnoud, T. J. E. Reddy, M. N. Melo, S. L. Seyler,
# D. L. Dotson, J. Domanski, S. Buchoux, I. M. Kenney, and O. Beckstein.
# MDAnalysis: A Python package for the rapid analysis of molecular dynamics
# simulations. In S. Benthall and S. Rostrup editors, Proceedings of the 15th
# Python in Science Conference, pages 102-109, Austin, TX, 2016. SciPy.
# doi: 10.25080/majora-629e541a-00e
#
# N. Michaud-Agrawal, E. J. Denning, T. B. Woolf, and O. Beckstein.
# MDAnalysis: A Toolkit for the Analysis of Molecular Dynamics Simulations.
# J. Comput. Chem. 32 (2011), 2319--2327, doi:10.1002/jcc.21787
#
import itertools
import pickle

import numpy as np
import pytest
from unittest import TestCase
from numpy.testing import (assert_equal, assert_almost_equal,
                           assert_array_almost_equal, assert_allclose)

import MDAnalysis as mda
from MDAnalysis.coordinates.timestep import Timestep
from MDAnalysis.transformations import translate


from MDAnalysisTests.coordinates.reference import RefAdKSmall
from MDAnalysisTests.datafiles import AUX_XVG_HIGHF, AUX_XVG_LOWF
from MDAnalysisTests import make_Universe


class _SingleFrameReader(TestCase, RefAdKSmall):
    # see TestPDBReader how to set up!
    __test__ = False

    def tearDown(self):
        del self.universe

    def test_load_file(self):
        U = self.universe
        assert_equal(len(U.atoms), self.ref_n_atoms,
                     "load Universe from file {0!s}".format(U.trajectory.filename))
        assert_equal(U.atoms.select_atoms('resid 150 and name HA2').atoms[0],
                     U.atoms[self.ref_E151HA2_index], "Atom selections")

    def test_n_atoms(self):
        assert_equal(self.universe.trajectory.n_atoms, self.ref_n_atoms,
                     "wrong number of atoms")

    def test_numres(self):
        assert_equal(self.universe.atoms.n_residues, 214,
                     "wrong number of residues")

    def test_n_frames(self):
        assert_equal(self.universe.trajectory.n_frames, 1,
                     "wrong number of frames in pdb")

    def test_time(self):
        assert_equal(self.universe.trajectory.time, 0.0,
                     "wrong time of the frame")

    def test_frame(self):
        assert_equal(
            self.universe.trajectory.frame, 0,
            "wrong frame number (0-based, should be 0 for single frame "
            "readers)")

    def test_frame_index_0(self):
        self.universe.trajectory[0]
        assert_equal(self.universe.trajectory.ts.frame, 0,
                     "frame number for frame index 0 should be 0")

    def test_frame_index_1_raises_IndexError(self):
        def go_to_2(traj=self.universe.trajectory):
            traj[1]
        with pytest.raises(IndexError):
            go_to_2()

    def test_dt(self):
        """testing that accessing universe.trajectory.dt gives 1.0
        (the default)"""
        assert_equal(1.0, self.universe.trajectory.dt)

    def test_coordinates(self):
        A10CA = self.universe.select_atoms('name CA')[10]
        # restrict accuracy to maximum in PDB files (3 decimals)
        assert_almost_equal(A10CA.position,
                            self.ref_coordinates['A10CA'],
                            3,
                            err_msg="wrong coordinates for A10:CA")

    def test_distances(self):
        NTERM = self.universe.select_atoms('name N')[0]
        CTERM = self.universe.select_atoms('name C')[-1]
        d = mda.lib.mdamath.norm(NTERM.position - CTERM.position)
        assert_almost_equal(d,
                            self.ref_distances['endtoend'],
                            self.prec,
                            err_msg="distance between M1:N and G214:C")

    def test_full_slice(self):
        trj_iter = self.universe.trajectory[:]
        frames = [ts.frame for ts in trj_iter]
        assert_equal(frames, np.arange(self.universe.trajectory.n_frames))

    def test_last_slice(self):
        # should be same as above: only 1 frame!
        trj_iter = self.universe.trajectory[-1:]
        frames = [ts.frame for ts in trj_iter]
        assert_equal(frames, np.arange(self.universe.trajectory.n_frames))

    def test_pickle_singleframe_reader(self):
        reader = self.universe.trajectory
        reader_p = pickle.loads(pickle.dumps(reader))
        assert_equal(len(reader), len(reader_p))
        assert_equal(reader.ts, reader_p.ts,
                     "Single-frame timestep is changed after pickling")


class BaseReference(object):
    def __init__(self):
        self.trajectory = None
        self.n_atoms = 5
        self.n_frames = 5
        # default for the numpy test functions
        self.prec = 6
        self.container_format = False
        self.changing_dimensions = False

        # for testing auxiliary addition
        self.aux_lowf = AUX_XVG_LOWF  # test auxiliary with lower frequency
        self.aux_lowf_dt = 2  # has steps at 0ps, 2ps, 4ps
        # representative data for each trajectory frame, assuming 'closest' option
        self.aux_lowf_data = [[2 ** 0],  # frame 0 = 0ps = step 0
                              [np.nan],  # frame 1 = 1ps = no step
                              [2 ** 1],  # frame 2 = 2ps = step 1
                              [np.nan],  # frame 3 = 3ps = no step
                              [2 ** 2],  # frame 4 = 4ps = step 2
                              ]
        self.aux_lowf_frames_with_steps = [0, 2, 4]  # trajectory frames with
        # corresponding auxiliary steps

        self.aux_highf = AUX_XVG_HIGHF  # test auxiliary with higher frequency
        self.aux_highf_dt = 0.5  # has steps at 0, 0.5, 1, ... 3.5, 4ps
        self.aux_highf_data = [[2 ** 0],  # frame 0 = 0ps = step 0
                               [2 ** 2],  # frame 1 = 1ps = step 2
                               [2 ** 4],  # frame 2 = 2ps = step 4
                               [2 ** 6],  # frame 3 = 3ps = step 6
                               [2 ** 8],  # frame 4 = 4ps = step 8
                               ]
        self.aux_highf_n_steps = 10
        self.aux_highf_all_data = [[2 ** i] for i in range(self.aux_highf_n_steps)]

        self.aux_offset_by = 0.25

        self.first_frame = Timestep(self.n_atoms)
        self.first_frame.positions = np.arange(
            3 * self.n_atoms).reshape(self.n_atoms, 3)
        self.first_frame.frame = 0
        self.first_frame.aux.lowf = self.aux_lowf_data[0]
        self.first_frame.aux.highf = self.aux_highf_data[0]

        self.second_frame = self.first_frame.copy()
        self.second_frame.positions = 2 ** 1 * self.first_frame.positions
        self.second_frame.frame = 1
        self.second_frame.aux.lowf = self.aux_lowf_data[1]
        self.second_frame.aux.highf = self.aux_highf_data[1]

        self.last_frame = self.first_frame.copy()
        self.last_frame.positions = 2 ** 4 * self.first_frame.positions
        self.last_frame.frame = self.n_frames - 1
        self.last_frame.aux.lowf = self.aux_lowf_data[-1]
        self.last_frame.aux.highf = self.aux_highf_data[-1]

        # remember frames are 0 indexed
        self.jump_to_frame = self.first_frame.copy()
        self.jump_to_frame.positions = 2 ** 3 * self.first_frame.positions
        self.jump_to_frame.frame = 3
        self.jump_to_frame.aux.lowf = self.aux_lowf_data[3]
        self.jump_to_frame.aux.highf = self.aux_highf_data[3]

        self.dimensions = np.array([81.1, 82.2, 83.3, 75, 80, 85],
                                   dtype=np.float32)
        self.dimensions_second_frame = np.array([82.1, 83.2, 84.3, 75.1, 80.1,
                                                 85.1], dtype=np.float32)
        self.volume = mda.lib.mdamath.box_volume(self.dimensions)
        self.time = 0
        self.dt = 1
        self.totaltime = 4

    def iter_ts(self, i):
        ts = self.first_frame.copy()
        ts.positions = 2 ** i * self.first_frame.positions
        ts.time = i
        ts.frame = i
        ts.aux.lowf = np.array(self.aux_lowf_data[i])
        ts.aux.highf = np.array(self.aux_highf_data[i])
        return ts


class BaseReaderTest(object):
    @staticmethod
    @pytest.fixture()
    def reader(ref):
        reader = ref.reader(ref.trajectory)
        reader.add_auxiliary('lowf', ref.aux_lowf, dt=ref.aux_lowf_dt, initial_time=0, time_selector=None)
        reader.add_auxiliary('highf', ref.aux_highf, dt=ref.aux_highf_dt, initial_time=0, time_selector=None)
        return reader

    @staticmethod
    @pytest.fixture()
    def transformed(ref):
        transformed = ref.reader(ref.trajectory)
        transformed.add_transformations(translate([1,1,1]), translate([0,0,0.33]))
        return transformed

    def test_n_atoms(self, ref, reader):
        assert_equal(reader.n_atoms, ref.n_atoms)

    def test_n_frames(self, ref, reader):
        assert_equal(len(reader), ref.n_frames)

    def test_first_frame(self, ref, reader):
        reader.rewind()
        assert_timestep_almost_equal(reader.ts, ref.first_frame,
                                     decimal=ref.prec)

    def test_double_close(self, reader):
        reader.close()
        reader.close()
        reader._reopen()

    def test_get_writer_1(self, ref, reader, tmpdir):
        with tmpdir.as_cwd():
            outfile = 'test-writer.' + ref.ext
            with reader.Writer(outfile) as W:
                assert_equal(isinstance(W, ref.writer), True)
                assert_equal(W.n_atoms, reader.n_atoms)

    def test_get_writer_2(self, ref, reader, tmpdir):
        with tmpdir.as_cwd():
            outfile = 'test-writer.' + ref.ext
            with reader.Writer(outfile, n_atoms=100) as W:
                assert_equal(isinstance(W, ref.writer), True)
                assert_equal(W.n_atoms, 100)

    def test_dt(self, ref, reader):
        assert_almost_equal(reader.dt, ref.dt, decimal=ref.prec)

    def test_ts_dt_matches_reader(self, reader):
        assert_equal(reader.ts.dt, reader.dt)

    def test_total_time(self, ref, reader):
        assert_almost_equal(reader.totaltime, ref.totaltime, decimal=ref.prec)

    def test_first_dimensions(self, ref, reader):
        reader.rewind()
        if ref.dimensions is None:
            assert reader.ts.dimensions is None
        else:
            assert_array_almost_equal(reader.ts.dimensions,
                                      ref.dimensions,
                                      decimal=ref.prec)

    def test_changing_dimensions(self, ref, reader):
        if ref.changing_dimensions:
            reader.rewind()
            if ref.dimensions is None:
                assert reader.ts.dimensions is None
            else:
                assert_array_almost_equal(reader.ts.dimensions,
                                          ref.dimensions,
                                          decimal=ref.prec)
            reader[1]
            if ref.dimensions_second_frame is None:
                assert reader.ts.dimensions is None
            else:
                assert_array_almost_equal(reader.ts.dimensions,
                                          ref.dimensions_second_frame,
                                          decimal=ref.prec)

    def test_volume(self, ref, reader):
        reader.rewind()
        vol = reader.ts.volume
        # Here we can only be sure about the numbers upto the decimal point due
        # to floating point impressions.
        assert_almost_equal(vol, ref.volume, 0)

    def test_iter(self, ref, reader):
        for i, ts in enumerate(reader):
            assert_timestep_almost_equal(ts, ref.iter_ts(i),
                                         decimal=ref.prec)

    def test_add_same_auxname_raises_ValueError(self, ref, reader):
        with pytest.raises(ValueError):
            reader.add_auxiliary('lowf', ref.aux_lowf)

    def test_remove_auxiliary(self, reader):
        reader.remove_auxiliary('lowf')
        with pytest.raises(AttributeError):
            getattr(reader._auxs, 'lowf')
        with pytest.raises(AttributeError):
            getattr(reader.ts.aux, 'lowf')

    def test_remove_nonexistant_auxiliary_raises_ValueError(self, reader):
        with pytest.raises(ValueError):
            reader.remove_auxiliary('nonexistant')

    def test_iter_auxiliary(self, ref, reader):
        # should go through all steps in 'highf'
        for i, auxstep in enumerate(reader.iter_auxiliary('highf')):
            assert_almost_equal(auxstep.data, ref.aux_highf_all_data[i],
                                err_msg="Auxiliary data does not match for "
                                        "step {}".format(i))

    def test_get_aux_attribute(self, ref, reader):
        assert_equal(reader.get_aux_attribute('lowf', 'dt'),
                     ref.aux_lowf_dt)

    def test_iter_as_aux_cutoff(self, ref, reader):
        # load an auxiliary with the same dt but offset from trajectory, and a
        # cutoff of 0
        reader.add_auxiliary('offset', ref.aux_lowf,
                                  dt=ref.dt, time_selector=None,
                                  initial_time=ref.aux_offset_by,
                                  cutoff=0)
        # no auxiliary steps will fall within the cutoff for any frame, so
        # iterating using iter_as_aux should give us nothing
        num_frames = len([i for i in reader.iter_as_aux('offset')])
        assert_equal(num_frames, 0, "iter_as_aux should iterate over 0 frames,"
                                    " not {}".format(num_frames))

    def test_reload_auxiliaries_from_description(self, ref, reader):
        # get auxiliary desscriptions form existing reader
        descriptions = reader.get_aux_descriptions()
        # load a new reader, without auxiliaries
        reader = ref.reader(ref.trajectory)
        # load auxiliaries into new reader, using description...
        for aux in descriptions:
            reader.add_auxiliary(**aux)
        # should have the same number of auxiliaries
        assert_equal(reader.aux_list, reader.aux_list,
                     'Number of auxiliaries does not match')
        # each auxiliary should be the same
        for auxname in reader.aux_list:
            assert_equal(reader._auxs[auxname], reader._auxs[auxname],
                         'AuxReaders do not match')

    def test_stop_iter(self, reader):
        # reset to 0
        reader.rewind()
        for ts in reader[:-1]:
            pass
        assert_equal(reader.frame, 0)

    def test_transformations_iter(self, ref, transformed):
        # test one iteration and see if the transformations are applied
        v1 = np.float32((1,1,1))
        v2 = np.float32((0,0,0.33))
        for i, ts in enumerate(transformed):
            idealcoords = ref.iter_ts(i).positions + v1 + v2
            assert_array_almost_equal(ts.positions, idealcoords, decimal=ref.prec)

    def test_transformations_2iter(self, ref, transformed):
        # Are the transformations applied and
        # are the coordinates "overtransformed"?
        v1 = np.float32((1,1,1))
        v2 = np.float32((0,0,0.33))
        idealcoords=[]
        for i, ts in enumerate(transformed):
            idealcoords.append(ref.iter_ts(i).positions + v1 + v2)
            assert_array_almost_equal(ts.positions, idealcoords[i], decimal=ref.prec)

        for i, ts in enumerate(transformed):
            assert_almost_equal(ts.positions, idealcoords[i], decimal=ref.prec)

    def test_transformations_slice(self, ref, transformed):
        # Are the transformations applied when iterating over a slice of the trajectory?
        v1 = np.float32((1,1,1))
        v2 = np.float32((0,0,0.33))
        for i,ts in enumerate(transformed[2:3:1]):
            idealcoords = ref.iter_ts(ts.frame).positions + v1 + v2
            assert_array_almost_equal(ts.positions, idealcoords, decimal = ref.prec)

    def test_transformations_switch_frame(self, ref, transformed):
        # This test checks if the transformations are applied and if the coordinates
        # "overtransformed" on different situations
        # Are the transformations applied when we switch to a different frame?
        v1 = np.float32((1,1,1))
        v2 = np.float32((0,0,0.33))
        first_ideal = ref.iter_ts(0).positions + v1 + v2
        if len(transformed)>1:
            assert_array_almost_equal(transformed[0].positions, first_ideal, decimal = ref.prec)
            second_ideal = ref.iter_ts(1).positions + v1 + v2
            assert_array_almost_equal(transformed[1].positions, second_ideal, decimal = ref.prec)

            # What if we comeback to the previous frame?
            assert_array_almost_equal(transformed[0].positions, first_ideal, decimal = ref.prec)

            # How about we switch the frame to itself?
            assert_array_almost_equal(transformed[0].positions, first_ideal, decimal = ref.prec)
        else:
            assert_array_almost_equal(transformed[0].positions, first_ideal, decimal = ref.prec)

    def test_transformation_rewind(self,ref, transformed):
        # this test checks if the transformations are applied after rewinding the
        # trajectory
        v1 = np.float32((1,1,1))
        v2 = np.float32((0,0,0.33))
        ideal_coords = ref.iter_ts(0).positions + v1 + v2
        transformed.rewind()
        assert_array_almost_equal(transformed[0].positions, ideal_coords, decimal = ref.prec)

    def test_transformations_copy(self,ref,transformed):
        # this test checks if transformations are carried over a copy and if the
        # coordinates of the copy are equal to the original's
        v1 = np.float32((1,1,1))
        v2 = np.float32((0,0,0.33))
        new = transformed.copy()
        assert_equal(transformed.transformations, new.transformations,
                     "transformations are not equal")
        for i, ts in enumerate(new):
            ideal_coords = ref.iter_ts(i).positions + v1 + v2
            assert_array_almost_equal(ts.positions, ideal_coords, decimal = ref.prec)

    def test_add_another_transformations_raises_ValueError(self, transformed):
        # After defining the transformations, the workflow cannot be changed
        with pytest.raises(ValueError):
            transformed.add_transformations(translate([2,2,2]))

    def test_pickle_reader(self, reader):
        reader_p = pickle.loads(pickle.dumps(reader))
        assert_equal(len(reader), len(reader_p))
        assert_equal(reader.ts, reader_p.ts,
                     "Timestep is changed after pickling")

    def test_frame_collect_all_same(self, reader):
        # check that the timestep resets so that the base reference is the same
        # for all timesteps in a collection with the exception of memoryreader
        # and DCDReader
        if isinstance(reader, mda.coordinates.memory.MemoryReader):
            pytest.xfail("memoryreader allows independent coordinates")
        if isinstance(reader, mda.coordinates.DCD.DCDReader):
            pytest.xfail("DCDReader allows independent coordinates."
                          "This behaviour is deprecated and will be changed"
                          "in 3.0")
        collected_ts = []
        for i, ts in enumerate(reader):
            collected_ts.append(ts.positions)
        for array  in collected_ts:
            assert_allclose(array, collected_ts[0])

    @pytest.mark.parametrize('order', ('fac', 'fca', 'afc', 'acf', 'caf', 'cfa'))
    def test_timeseries_shape(self, reader, order):
        timeseries = reader.timeseries(order=order)
        a_index = order.index('a')
        f_index = order.index('f')
        c_index = order.index('c')
        assert(timeseries.shape[a_index] == reader.n_atoms)
        assert(timeseries.shape[f_index] == len(reader))
        assert(timeseries.shape[c_index] == 3)

    @pytest.mark.parametrize('slice', ([0,2,1], [0,10,2], [0,10,3]))
    def test_timeseries_values(self, reader, slice):
        ts_positions = []
        if isinstance(reader, mda.coordinates.memory.MemoryReader):
            pytest.xfail("MemoryReader uses deprecated stop inclusive"
                         " indexing, see Issue #3893")
        if slice[1] > len(reader):
            pytest.skip("too few frames in reader")
        for i in range(slice[0], slice[1], slice[2]):
            ts = reader[i]
            ts_positions.append(ts.positions.copy())
        positions = np.asarray(ts_positions)
        timeseries = reader.timeseries(start=slice[0], stop=slice[1],
                                       step=slice[2], order='fac')
        assert_allclose(timeseries, positions)

    @pytest.mark.parametrize('asel', ("index 1", "index 2", "index 1 to 3"))
    def test_timeseries_asel_shape(self, reader, asel):
        atoms = mda.Universe(reader.filename, to_guess=()).select_atoms(asel)
        timeseries = reader.timeseries(atoms, order='fac')
        assert(timeseries.shape[0] == len(reader))
        assert(timeseries.shape[1] == len(atoms))
        assert(timeseries.shape[2] == 3)

    def test_timeseries_empty_asel(self, reader):
<<<<<<< HEAD
        atoms = mda.Universe(reader.filename, to_guess=()).select_atoms(None)
=======
        with pytest.warns(UserWarning,
                          match="Empty string to select atoms, empty group returned."):
            atoms = mda.Universe(reader.filename).select_atoms(None)
>>>>>>> c289b7fd
        with pytest.raises(ValueError, match="Timeseries requires at least"):
            reader.timeseries(atoms)

class MultiframeReaderTest(BaseReaderTest):
    def test_last_frame(self, ref, reader):
        ts = reader[-1]
        assert_timestep_almost_equal(ts, ref.last_frame,
                                     decimal=ref.prec)

    def test_go_over_last_frame(self, ref, reader):
        with pytest.raises(IndexError):
            reader[ref.n_frames + 1]

    def test_frame_jump(self, ref, reader):
        ts = reader[ref.jump_to_frame.frame]
        assert_timestep_almost_equal(ts, ref.jump_to_frame,
                                     decimal=ref.prec)

    def test_frame_jump_issue1942(self, ref, reader):
        """Test for issue 1942 (especially XDR on macOS)"""
        reader.rewind()
        try:
            for ii in range(ref.n_frames + 2):
                reader[0]
        except StopIteration:
            pytest.fail("Frame-seeking wrongly iterated (#1942)")

    def test_next_gives_second_frame(self, ref, reader):
        reader = ref.reader(ref.trajectory)
        ts = reader.next()
        assert_timestep_almost_equal(ts, ref.second_frame,
                                     decimal=ref.prec)

    def test_reopen(self, ref, reader):
        reader.close()
        reader._reopen()
        ts = reader.next()
        assert_timestep_almost_equal(ts, ref.first_frame,
                                     decimal=ref.prec)

    def test_rename_aux(self, ref, reader):
        reader.rename_aux('lowf', 'lowf_renamed')
        # data should now be in aux namespace under new name
        assert_equal(reader.ts.aux.lowf_renamed,
                    ref.aux_lowf_data[0])
        # old name should be removed
        with pytest.raises(AttributeError):
            getattr(reader.ts.aux, 'lowf')
        # new name should be retained
        next(reader)
        assert_equal(reader.ts.aux.lowf_renamed,
                     ref.aux_lowf_data[1])

    def test_iter_as_aux_highf(self, ref, reader):
        # auxiliary has a higher frequency, so iter_as_aux should behave the
        # same as regular iteration over the trjectory
        for i, ts in enumerate(reader.iter_as_aux('highf')):
            assert_timestep_almost_equal(ts, ref.iter_ts(i),
                                         decimal=ref.prec)

    def test_iter_as_aux_lowf(self, ref, reader):
        # auxiliary has a lower frequency, so iter_as_aux should iterate over
        # only frames where there is a corresponding auxiliary value
        for i, ts in enumerate(reader.iter_as_aux('lowf')):
            assert_timestep_almost_equal(ts,
                                         ref.iter_ts(ref.aux_lowf_frames_with_steps[i]),
                                         decimal=ref.prec)

    @pytest.mark.parametrize("accessor", [
              lambda traj: traj[[0, 1, 2]],
              lambda traj: traj[:3],
              lambda traj: traj],
              ids=["indexed", "sliced", "all"])
    def test_iter_rewinds(self, reader, accessor):
        for ts_indices in accessor(reader):
            pass
        assert_equal(ts_indices.frame, 0)

    #  To make sure we not only save the current timestep information,
    #  but also maintain its relative position.
    def test_pickle_next_ts_reader(self, reader):
        reader_p = pickle.loads(pickle.dumps(reader))
        assert_equal(next(reader), next(reader_p),
                     "Next timestep is changed after pickling")

    #  To make sure pickle works for last frame.
    def test_pickle_last_ts_reader(self, reader):
        #  move current ts to last frame.
        reader[-1]
        reader_p = pickle.loads(pickle.dumps(reader))
        assert_equal(len(reader), len(reader_p),
                     "Last timestep is changed after pickling")
        assert_equal(reader.ts, reader_p.ts,
                     "Last timestep is changed after pickling")


class BaseWriterTest(object):
    @staticmethod
    @pytest.fixture()
    def reader(ref):
        return ref.reader(ref.trajectory)

    @staticmethod
    @pytest.fixture()
    def u_no_resnames():
        return make_Universe(['names', 'resids'], trajectory=True)

    @staticmethod
    @pytest.fixture()
    def u_no_resids():
        return make_Universe(['names', 'resnames'], trajectory=True)

    @staticmethod
    @pytest.fixture()
    def u_no_names():
        return make_Universe(['resids', 'resnames'],
                             trajectory=True)

    @staticmethod
    @pytest.fixture()
    def universe(ref):
        return mda.Universe(ref.topology, ref.trajectory)

    def test_write_different_box(self, ref, universe, tmpdir):
        if ref.changing_dimensions:
            outfile = 'write-dimensions-test' + ref.ext
            with tmpdir.as_cwd():
                with ref.writer(outfile, universe.atoms.n_atoms) as W:
                    for ts in universe.trajectory:
                        universe.dimensions[:3] += 1
                        W.write(universe)

                written = ref.reader(outfile)

                for ts_ref, ts_w in zip(universe.trajectory, written):
                    universe.dimensions[:3] += 1
                    assert_array_almost_equal(universe.dimensions,
                                              ts_w.dimensions,
                                              decimal=ref.prec)

    def test_write_trajectory_atomgroup(self, ref,reader, universe, tmpdir):
        outfile = 'write-atoms-test.' + ref.ext
        with tmpdir.as_cwd():
            with ref.writer(outfile, universe.atoms.n_atoms) as w:
                for ts in universe.trajectory:
                    w.write(universe.atoms)
            self._check_copy(outfile, ref, reader)

    def test_write_trajectory_universe(self, ref, reader, universe, tmpdir):
        outfile = 'write-uni-test.' + ref.ext
        with tmpdir.as_cwd():
            with ref.writer(outfile, universe.atoms.n_atoms) as w:
                for ts in universe.trajectory:
                    w.write(universe)
            self._check_copy(outfile, ref, reader)

    def test_write_selection(self, ref, reader, universe, u_no_resnames,
                             u_no_resids, u_no_names, tmpdir):
        sel_str = 'resid 1'
        sel = universe.select_atoms(sel_str)
        outfile = 'write-selection-test.' + ref.ext


        with tmpdir.as_cwd():
            with ref.writer(outfile, sel.n_atoms) as W:
                for ts in universe.trajectory:
                    W.write(sel.atoms)

            copy = ref.reader(outfile)
            for orig_ts, copy_ts in zip(universe.trajectory, copy):
                assert_array_almost_equal(
                    copy_ts._pos, sel.atoms.positions, ref.prec,
                    err_msg="coordinate mismatch between original and written "
                            "trajectory at frame {} (orig) vs {} (copy)".format(
                        orig_ts.frame, copy_ts.frame))

    def _check_copy(self, fname, ref, reader):
        copy = ref.reader(fname)
        assert_equal(reader.n_frames, copy.n_frames)
        for orig_ts, copy_ts in zip(reader, copy):
            assert_timestep_almost_equal(
                copy_ts, orig_ts, decimal=ref.prec)

    def test_write_none(self, ref, tmpdir):
        outfile = 'write-none.' + ref.ext
        with tmpdir.as_cwd():
            with pytest.raises(TypeError):
                with ref.writer(outfile, 42) as w:
                    w.write(None)

    def test_no_container(self, ref, tmpdir):
        with tmpdir.as_cwd():
            if ref.container_format:
                ref.writer('foo')
            else:
                with pytest.raises(TypeError):
                    ref.writer('foo')

    def test_write_not_changing_ts(self, ref, universe, tmpdir):
        outfile = 'write-not-changing-ts.' + ref.ext

        copy_ts = universe.trajectory.ts.copy()
        with tmpdir.as_cwd():
            with ref.writer(outfile, n_atoms=5) as W:
                W.write(universe)
                assert_timestep_almost_equal(copy_ts, universe.trajectory.ts)


def assert_timestep_equal(A, B, msg=''):
    """ assert that two timesteps are exactly equal and commutative
    """
    assert A == B, msg
    assert B == A, msg


def assert_timestep_almost_equal(A, B, decimal=6, verbose=True):
    if not isinstance(A, mda.coordinates.timestep.Timestep):
        raise AssertionError('A is not of type Timestep')
    if not isinstance(B, mda.coordinates.timestep.Timestep):
        raise AssertionError('B is not of type Timestep')

    if A.frame != B.frame:
        raise AssertionError('A and B refer to different frames: '
                             'A.frame = {}, B.frame={}'.format(
                                 A.frame, B.frame))

    if not np.allclose(A.time, B.time):
        raise AssertionError('A and B refer to different times: '
                             'A.time = {}, B.time={}'.format(
                                 A.time, B.time))

    if A.n_atoms != B.n_atoms:
        raise AssertionError('A and B have a differnent number of atoms: '
                             'A.n_atoms = {}, B.n_atoms = {}'.format(
                                 A.n_atoms, B.n_atoms))

    if A.has_positions != B.has_positions:
        raise AssertionError('Only one Timestep has positions:'
                             'A.has_positions = {}, B.has_positions = {}'.format(
                                 A.has_positions, B.has_positions))

    if A.has_positions:
        assert_array_almost_equal(A.positions, B.positions, decimal=decimal,
                                  err_msg='Timestep positions',
                                  verbose=verbose)

    if A.has_velocities != B.has_velocities:
        raise AssertionError('Only one Timestep has velocities:'
                             'A.has_velocities = {}, B.has_velocities = {}'.format(
                                 A.has_velocities, B.has_velocities))
    if A.has_velocities:
        assert_array_almost_equal(A.velocities, B.velocities, decimal=decimal,
                                  err_msg='Timestep velocities',
                                  verbose=verbose)

    if A.has_forces != B.has_forces:
        raise AssertionError('Only one Timestep has forces:'
                             'A.has_forces = {}, B.has_forces = {}'.format(
                                 A.has_forces, B.has_forces))
    if A.has_forces:
        assert_array_almost_equal(A.forces, B.forces, decimal=decimal,
                                  err_msg='Timestep forces', verbose=verbose)

    # Check we've got auxiliaries before comparing values (auxiliaries aren't written
    # so we won't have aux values to compare when testing writer)
    if len(A.aux) > 0 and len(B.aux) > 0:
        assert_equal(A.aux, B.aux, err_msg='Auxiliary values do not match: '
                                  'A.aux = {}, B.aux = {}'.format(A.aux, B.aux))<|MERGE_RESOLUTION|>--- conflicted
+++ resolved
@@ -495,13 +495,9 @@
         assert(timeseries.shape[2] == 3)
 
     def test_timeseries_empty_asel(self, reader):
-<<<<<<< HEAD
-        atoms = mda.Universe(reader.filename, to_guess=()).select_atoms(None)
-=======
         with pytest.warns(UserWarning,
                           match="Empty string to select atoms, empty group returned."):
-            atoms = mda.Universe(reader.filename).select_atoms(None)
->>>>>>> c289b7fd
+            atoms = mda.Universe(reader.filename, to_guess=()).select_atoms(None)
         with pytest.raises(ValueError, match="Timeseries requires at least"):
             reader.timeseries(atoms)
 
